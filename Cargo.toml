--- conflicted
+++ resolved
@@ -29,14 +29,11 @@
 good_lp = { version = "1.1", features = ["lp-solvers", "coin_cbc"], default-features = false }
 lp-solvers = "0.0.4"
 serde_json = "1.0"
-<<<<<<< HEAD
 lang-c = "0.10.1"
-=======
 pest = "2.1"
 pest_derive = "2.1"
 pest-ast = "0.3"
 from-pest = "0.3"
->>>>>>> 4ffa05fc
 
 [dev-dependencies]
 quickcheck = "1"
