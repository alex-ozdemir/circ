--- conflicted
+++ resolved
@@ -4,11 +4,13 @@
 	cargo build --release --example circ && ./scripts/build_mpc_zokrates_test.zsh && ./scripts/build_mpc_c_test.zsh && ./scripts/build_aby.zsh
 
 test:
-<<<<<<< HEAD
-	cargo test && ./scripts/zokrates_test.zsh && python3 ./scripts/aby_tests/zokrates_test_aby.py && python3 ./scripts/aby_tests/c_test_aby.py && ./scripts/test_zok_to_ilp.zsh && ./scripts/test_zok_to_ilp_pf.zsh
-=======
-	cargo test && ./scripts/zokrates_test.zsh && python3 ./scripts/test_aby.py && ./scripts/test_zok_to_ilp.zsh && ./scripts/test_zok_to_ilp_pf.zsh ./scripts/test_atalog.zsh
->>>>>>> 4ffa05fc
+	cargo test && \
+	./scripts/zokrates_test.zsh && \
+	python3 ./scripts/aby_tests/zokrates_test_aby.py &&  \
+	python3 ./scripts/aby_tests/c_test_aby.py &&  \
+	./scripts/test_zok_to_ilp.zsh && \
+	./scripts/test_zok_to_ilp_pf.zsh && \
+	./scripts/test_datalog.zsh
 
 init:
 	git submodule update --init
@@ -24,9 +26,6 @@
 	touch ./third_party/ABY/build && rm -r -- ./third_party/ABY/build 
 	touch ./third_party/ABY/src/examples/2pc_* && rm -r -- ./third_party/ABY/src/examples/2pc_* 
 	sed '/add_subdirectory.*2pc.*/d' -i ./third_party/ABY/src/examples/CMakeLists.txt 
-<<<<<<< HEAD
 	rm -r ./third_party/ABY/src/examples/2pc_*.txt
 	rm -r scripts/aby_tests/__pycache__*
-=======
-	rm -rf P V pi perf.data perf.data.old flamegraph.svg
->>>>>>> 4ffa05fc
+	rm -rf P V pi perf.data perf.data.old flamegraph.svg