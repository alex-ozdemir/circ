--- conflicted
+++ resolved
@@ -30,22 +30,28 @@
     RUST_BACKTRACE=1 measure_time $BIN --parties $parties $cpath mpc --cost-model "hycc" --selection-scheme "a+b"
 }
 
-<<<<<<< HEAD
 function mpc_test_3 {
     parties=$1
     cpath=$2
     RUST_BACKTRACE=1 measure_time $BIN --parties $parties $cpath mpc --cost-model "hycc" --selection-scheme "gglp"
 }
 
+function mpc_test_bool  {
+    parties=$1
+    cpath=$2
+    RUST_BACKTRACE=1 measure_time $BIN --parties $parties $cpath mpc --cost-model "hycc" --selection-scheme "b"
+}
+
+
 # mpc_test_3 2 ./examples/C/mpc/playground.c
-mpc_test_3 2 ./examples/C/mpc/benchmarks/biomatch/2pc_biomatch_.c
-# mpc_test_2 2 ./examples/C/mpc/benchmarks/db/db_join.c
+# mpc_test_3 2 ./examples/C/mpc/benchmarks/biomatch/2pc_biomatch_.c
+mpc_test_2 2 ./examples/C/mpc/benchmarks/db/db_join.c
 # mpc_test 2 ./examples/C/mpc/benchmarks/kmeans/2pc_kmeans_.c
 # mpc_test 2 ./examples/C/mpc/benchmarks/kmeans/2pc_kmeans.c
 # mpc_test 2 ./examples/C/mpc/benchmarks/biomatch/2pc_biomatch.c
 # mpc_test 2 ./examples/C/mpc/benchmarks/biomatch/2pc_biomatch_.c
 
-# mpc_test_2 2 ./examples/C/mpc/benchmarks/mnist/2pc_mnist.c
+# mpc_test_3 2 ./examples/C/mpc/benchmarks/mnist/mnist.c
 
 # mpc_test_2 2 ./examples/C/mpc/benchmarks/gauss/2pc_gauss_inline.c
 
@@ -58,14 +64,6 @@
 # mpc_test 2 ./examples/C/mpc/benchmarks/kmeans/2pc_kmeans_.c
 # mpc_test_2 2 ./examples/C/mpc/benchmarks/gauss/2pc_gauss_inline.c
 # mpc_test_2 2 ./examples/C/mpc/benchmarks/db/db_join.c
-=======
-function mpc_test_bool  {
-    parties=$1
-    cpath=$2
-    RUST_BACKTRACE=1 measure_time $BIN --parties $parties $cpath mpc --cost-model "hycc" --selection-scheme "b"
-}
->>>>>>> 6802d0c2
-
 # # build mpc arithmetic tests
 # mpc_test 2 ./examples/C/mpc/unit_tests/arithmetic_tests/2pc_add.c
 # mpc_test 2 ./examples/C/mpc/unit_tests/arithmetic_tests/2pc_sub.c
