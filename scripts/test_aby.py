from subprocess import Popen, PIPE
from typing import List
import time 

arithmetic_tests = [
    [
        "Add two numbers - 1",
        3,
        "./third_party/ABY/build/bin/2pc_add_test",
        {"a": 1, "b": 0},
        {"a": 0, "b": 2},
    ], 
    [
        "Add two numbers - 2",
        2,
        "./third_party/ABY/build/bin/2pc_add_test",
        {"a": 0, "b": 0},
        {"a": 0, "b": 2},
    ], 
    [
        "Subtract two numbers",
        1,
        "./third_party/ABY/build/bin/2pc_sub_test",
        {"a": 3, "b": 0},
        {"a": 0, "b": 2},
    ], 
    [
        "Subtract two numbers, negative -1 == 4294967295 because u32",
        4294967295,
        "./third_party/ABY/build/bin/2pc_sub_test",
        {"a": 2, "b": 0},
        {"a": 0, "b": 3},
    ],
    [
        "Multiply two numbers - 1",
        0,
        "./third_party/ABY/build/bin/2pc_mult_test",
        {"a": 0, "b": 0},
        {"a": 0, "b": 5},
    ], 
        [
        "Multiply two numbers - 2",
        5,
        "./third_party/ABY/build/bin/2pc_mult_test",
        {"a": 1, "b": 0},
        {"a": 0, "b": 5},
    ], 
        [
        "Multiply two numbers - 3",
        10,
        "./third_party/ABY/build/bin/2pc_mult_test",
        {"a": 2, "b": 0},
        {"a": 0, "b": 5},
    ], 
    [
        # only server side public value works 
        "Multiply two numbers together and add with public value",
        42,
        "./third_party/ABY/build/bin/2pc_mult_add_pub_test",
        {"a": 5, "b": 0, "v": 7},
        {"a": 0, "b": 7, "v": 7},
    ], 
    [
        # only server side public value works 
        "Multiply two numbers together and add with public value, check only server side public value is added",
        42,
        "./third_party/ABY/build/bin/2pc_mult_add_pub_test",
        {"a": 5, "b": 0, "v": 7},
        {"a": 0, "b": 7, "v": 0},
    ], 
]

arithmetic_boolean_tests = [
    [
        "Test two numbers are equal - 1",
        0,
        "./third_party/ABY/build/bin/2pc_int_equals_test",
        {"a": 5, "b": 0},
        {"a": 0, "b": 7},
    ],
    [
        "Test two numbers are equal - 2",
        1,
        "./third_party/ABY/build/bin/2pc_int_equals_test",
        {"a": 7, "b": 0},
        {"a": 0, "b": 7},
    ], 
    [
        "Test int > int - 1",
        0,
        "./third_party/ABY/build/bin/2pc_int_greater_than_test",
        {"a": 5, "b": 0},
        {"a": 0, "b": 7},
    ], 
    [
        "Test int > int - 2",
        0,
        "./third_party/ABY/build/bin/2pc_int_greater_than_test",
        {"a": 7, "b": 0},
        {"a": 0, "b": 7},
    ], 
    [
        "Test int > int - 3",
        1,
        "./third_party/ABY/build/bin/2pc_int_greater_than_test",
        {"a": 8, "b": 0},
        {"a": 0, "b": 7},
    ], 
    [
        "Test int >= int - 1",
        1,
        "./third_party/ABY/build/bin/2pc_int_greater_equals_test",
        {"a": 8, "b": 0},
        {"a": 0, "b": 7},
    ], 
    [
        "Test int >= int - 2",
        1,
        "./third_party/ABY/build/bin/2pc_int_greater_equals_test",
        {"a": 7, "b": 0},
        {"a": 0, "b": 7},
    ], 
    [
        "Test int >= int - 3",
        0,
        "./third_party/ABY/build/bin/2pc_int_greater_equals_test",
        {"a": 6, "b": 0},
        {"a": 0, "b": 7},
    ],
        [
        "Test int < int - 1",
        0,
        "./third_party/ABY/build/bin/2pc_int_less_than_test",
        {"a": 7, "b": 0},
        {"a": 0, "b": 2},
    ], 
    [
        "Test int < int - 2",
        0,
        "./third_party/ABY/build/bin/2pc_int_less_than_test",
        {"a": 7, "b": 0},
        {"a": 0, "b": 7},
    ], 
    [
        "Test int < int - 3",
        1,
        "./third_party/ABY/build/bin/2pc_int_less_than_test",
        {"a": 2, "b": 0},
        {"a": 0, "b": 7},
    ], 
    [
        "Test int <= int - 1",
        1,
        "./third_party/ABY/build/bin/2pc_int_less_equals_test",
        {"a": 7, "b": 0},
        {"a": 0, "b": 8},
    ], 
    [
        "Test int <= int - 2",
        1,
        "./third_party/ABY/build/bin/2pc_int_less_equals_test",
        {"a": 7, "b": 0},
        {"a": 0, "b": 7},
    ], 
    [
        "Test int <= int - 3",
        0,
        "./third_party/ABY/build/bin/2pc_int_less_equals_test",
        {"a": 8, "b": 0},
        {"a": 0, "b": 7},
    ],
    [
        "Test int == int - 1",
        0,
        "./third_party/ABY/build/bin/2pc_int_equals_test",
        {"a": 7, "b": 0},
        {"a": 0, "b": 8},
    ], 
    [
        "Test int == int - 2",
        1,
        "./third_party/ABY/build/bin/2pc_int_equals_test",
        {"a": 12, "b": 0},
        {"a": 0, "b": 12},
    ],
]

nary_arithmetic_tests = [
    [
        "Test a + b + c",
        6,
        "./third_party/ABY/build/bin/2pc_nary_arithmetic_add_test",
        {"a": 1, "b": 0, "c": 0},
        {"a": 0, "b": 2, "c": 3},
    ],
]

bitwise_tests = [
    [
        "Bitwise & - 1",
        0,
        "./third_party/ABY/build/bin/2pc_bitwise_and_test",
        {"a": 0, "b": 0},
        {"a": 0, "b": 0},
    ],
    [
        "Bitwise & - 2",
        0,
        "./third_party/ABY/build/bin/2pc_bitwise_and_test",
        {"a": 1, "b": 0},
        {"a": 0, "b": 0},
    ],
    [
        "Bitwise & - 3",
        0,
        "./third_party/ABY/build/bin/2pc_bitwise_and_test",
        {"a": 0, "b": 0},
        {"a": 0, "b": 1},
    ],
    [
        "Bitwise & - 4",
        1,
        "./third_party/ABY/build/bin/2pc_bitwise_and_test",
        {"a": 1, "b": 0},
        {"a": 0, "b": 1},
    ],
    [
        "Bitwise | - 1",
        0,
        "./third_party/ABY/build/bin/2pc_bitwise_or_test",
        {"a": 0, "b": 0},
        {"a": 0, "b": 0},
    ],
    [
        "Bitwise | - 2",
        1,
        "./third_party/ABY/build/bin/2pc_bitwise_or_test",
        {"a": 1, "b": 0},
        {"a": 0, "b": 0},
    ],
    [
        "Bitwise | - 3",
        1,
        "./third_party/ABY/build/bin/2pc_bitwise_or_test",
        {"a": 0, "b": 0},
        {"a": 0, "b": 1},
    ],
    [
        "Bitwise | - 4",
        1,
        "./third_party/ABY/build/bin/2pc_bitwise_or_test",
        {"a": 1, "b": 0},
        {"a": 0, "b": 1},
    ],
        [
        "Bitwise ^ - 1",
        0,
        "./third_party/ABY/build/bin/2pc_bitwise_xor_test",
        {"a": 0, "b": 0},
        {"a": 0, "b": 0},
    ],
    [
        "Bitwise ^ - 2",
        1,
        "./third_party/ABY/build/bin/2pc_bitwise_xor_test",
        {"a": 1, "b": 0},
        {"a": 0, "b": 0},
    ],
    [
        "Bitwise ^ - 3",
        1,
        "./third_party/ABY/build/bin/2pc_bitwise_xor_test",
        {"a": 0, "b": 0},
        {"a": 0, "b": 1},
    ],
    [
        "Bitwise ^ - 4",
        0,
        "./third_party/ABY/build/bin/2pc_bitwise_xor_test",
        {"a": 1, "b": 0},
        {"a": 0, "b": 1},
    ],
]

boolean_tests = [
    [
        "Boolean && - 1",
        0,
        "./third_party/ABY/build/bin/2pc_boolean_and_test",
        {"a": 0, "b": 0},
        {"a": 0, "b": 0},
    ],
    [
        "Boolean && - 2",
        0,
        "./third_party/ABY/build/bin/2pc_boolean_and_test",
        {"a": 1, "b": 0},
        {"a": 0, "b": 0},
    ],
    [
        "Boolean && - 3",
        0,
        "./third_party/ABY/build/bin/2pc_boolean_and_test",
        {"a": 0, "b": 0},
        {"a": 0, "b": 1},
    ],
    [
        "Boolean && - 4",
        1,
        "./third_party/ABY/build/bin/2pc_boolean_and_test",
        {"a": 1, "b": 0},
        {"a": 0, "b": 1},
    ],
    [
        "Boolean || - 1",
        0,
        "./third_party/ABY/build/bin/2pc_boolean_or_test",
        {"a": 0, "b": 0},
        {"a": 0, "b": 0},
    ],
    [
        "Boolean || - 2",
        1,
        "./third_party/ABY/build/bin/2pc_boolean_or_test",
        {"a": 1, "b": 0},
        {"a": 0, "b": 0},
    ],
    [
        "Boolean || - 3",
        1,
        "./third_party/ABY/build/bin/2pc_boolean_or_test",
        {"a": 0, "b": 0},
        {"a": 0, "b": 1},
    ],
    [
        "Boolean || - 4",
        1,
        "./third_party/ABY/build/bin/2pc_boolean_or_test",
        {"a": 1, "b": 0},
        {"a": 0, "b": 1},
    ],
    [
        "Boolean == - 1",
        0,
        "./third_party/ABY/build/bin/2pc_boolean_equals_test",
        {"a": 0, "b": 0},
        {"a": 0, "b": 1},
    ],
    [
        "Boolean == - 2",
        1,
        "./third_party/ABY/build/bin/2pc_boolean_equals_test",
        {"a": 1, "b": 0},
        {"a": 0, "b": 1},
    ],
]

nary_boolean_tests = [
    [
        "Test a & b & c - 1",
        0,
        "./third_party/ABY/build/bin/2pc_nary_boolean_and_test",
        {"a": 1, "b": 0, "c": 0},
        {"a": 0, "b": 1, "c": 0},
    ],
    [
        "Test a & b & c - 2",
        1,
        "./third_party/ABY/build/bin/2pc_nary_boolean_and_test",
        {"a": 1, "b": 0, "c": 0},
        {"a": 0, "b": 1, "c": 1},
    ],
]


const_tests = [
    [
        "Test add client int + server int to const value",
        6,
        "./third_party/ABY/build/bin/2pc_const_arith_test",
        {"a": 2, "b": 0},
        {"a": 0, "b": 3},
    ], 
    [
        "Test server value == const value - 1",
        0,
        "./third_party/ABY/build/bin/2pc_const_bool_test",
        {"a": 0, "b": 0},
        {"a": 0, "b": 0},
    ], 
    [
        "Test server value == const value - 2",
        1,
        "./third_party/ABY/build/bin/2pc_const_bool_test",
        {"a": 1, "b": 0},
        {"a": 0, "b": 0},
    ], 
]

ite_tests = [
    [
        "Test ite ret bool - 1",
        0,
        "./third_party/ABY/build/bin/2pc_ite_ret_bool_test",
        {"a": 0, "b": 0, "sel": 1},
        {"a": 0, "b": 1, "sel": 1},
    ],
    [
        "Test ite ret bool - 2",
        1,
        "./third_party/ABY/build/bin/2pc_ite_ret_bool_test",
        {"a": 0, "b": 0, "sel": 0},
        {"a": 0, "b": 1, "sel": 0},
    ],
        [
        "Test ite ret int - 1",
        32,
        "./third_party/ABY/build/bin/2pc_ite_ret_int_test",
        {"a": 32, "b": 0, "sel": 1},
        {"a": 0, "b": 45, "sel": 1},
    ],
    [
        "Test ite ret int - 2",
        45,
        "./third_party/ABY/build/bin/2pc_ite_ret_int_test",
        {"a": 32, "b": 0, "sel": 0},
        {"a": 0, "b": 45, "sel": 0},
    ],
]

arr_tests = [
    [
        "Array sum test",
        3,
        "./third_party/ABY/build/bin/2pc_array_sum_test",
        {"a": 2, "b": 0},
        {"a": 0, "b": 1},
    ], 
    [
        "Array ret test",
        "2\n1",
        "./third_party/ABY/build/bin/2pc_array_ret_test",
        {"a": 2, "b": 0},
        {"a": 0, "b": 1},
    ], 
]

function_tests = [
    [
        "Sum() two numbers - 1",
        3,
        "./third_party/ABY/build/bin/2pc_function_sum_test",
        {"a": 1, "b": 0},
        {"a": 0, "b": 2},
    ], 
    [
        "Sum() two numbers - 2",
        2,
        "./third_party/ABY/build/bin/2pc_function_sum_test",
        {"a": 0, "b": 0},
        {"a": 0, "b": 2},
    ], 

]

<<<<<<< HEAD
shift_tests = [
     [
        "Left Shift a by 1 - 1",
        20,
        "./third_party/ABY/build/bin/2pc_lhs_test",
        {"a": 10, "b": 0},
        {"a": 0, "b": 2},
    ], 
    [
        "Left Shift a by 1 - 2",
        0,
        "./third_party/ABY/build/bin/2pc_lhs_test",
        {"a": 0, "b": 0},
        {"a": 0, "b": 2},
    ], 
    [
        "Left Shift a by 1 - 3",
        0,
        "./third_party/ABY/build/bin/2pc_lhs_test",
        {"a": 2147483648, "b": 0},
        {"a": 0, "b": 2},
    ], 
    [
        "Right Shift a by 1 - 1",
        10,
        "./third_party/ABY/build/bin/2pc_rhs_test",
        {"a": 20, "b": 0},
        {"a": 0, "b": 2},
    ], 
    [
        "Right Shift a by 1 - 2",
        0,
        "./third_party/ABY/build/bin/2pc_rhs_test",
        {"a": 0, "b": 0},
        {"a": 0, "b": 2},
    ], 
]

=======
>>>>>>> be62a46e

misc_tests = [
    [
        "Millionaire's problem: server has more money than client",
        0,
        "./third_party/ABY/build/bin/2pc_millionaire_test",
        {"a": 2, "b": 0},
        {"a": 0, "b": 1},
    ], 
    [
        "Millionaire's problem: server has equal money to client",
        0,
        "./third_party/ABY/build/bin/2pc_millionaire_test",
        {"a": 1, "b": 0},
        {"a": 0, "b": 1},
    ], 
    [
        "Millionaire's problem: server has less money than client",
        1,
        "./third_party/ABY/build/bin/2pc_millionaire_test",
        {"a": 1, "b": 0},
        {"a": 0, "b": 2},
    ], 
    [
        "Conversion problem",
        7,
        "./third_party/ABY/build/bin/2pc_conv_test",
        {"a": 0, "b": 0},
        {"a": 0, "b": 7},
    ], 
]

def flatten_args(args: dict) -> list:
    ''' flatten dictionary into list '''
    flat_args = []
    for k, v in args.items():
        flat_args.append(str(k))
        flat_args.append(str(v))
    return flat_args

def build_server_cmd(exec: str, args: dict) -> List[str]:
    return [exec, "-r", "0", "-i"] + flatten_args(args)

def build_client_cmd(exec: str, args: dict) -> List[str]:
    return [exec, "-r", "1", "-i"] + flatten_args(args)

def run_test(desc: str, expected: str, server_cmd: List[str], client_cmd: List[str]) -> bool:
    assert len(server_cmd) > 3, "server cmd does not have enough arguments"
    assert len(client_cmd) > 3, "client cmd does not have enough arguments"

    assert server_cmd[0] == client_cmd[0], "server and client do not have the same cmd: " + server_cmd[0] + ", " + client_cmd[0]

    try:
        server_proc = Popen(server_cmd, stdout=PIPE, stderr=PIPE)
        client_proc = Popen(client_cmd, stdout=PIPE, stderr=PIPE)

        server_out, server_err = server_proc.communicate()
        client_out, client_err = client_proc.communicate()

        assert not server_err, "server cmd has an error"
        assert not client_err, "client cmd has an error"

        server_out = server_out.decode('utf-8').strip()
        client_out = client_out.decode('utf-8').strip()

        assert server_out == client_out, "server out != client out\nserver_out: "+server_out+"\nclient_out: "+client_out
        assert server_out == expected, "output != expected\nserver_out: "+server_out+"\nexpected: "+expected
        return True
    except Exception as e:
        print("Exception: ", e)
        return False

def main():
    # tests will be a list of all tests to run. each element in the list will be 
    # 1. description of test case: string
    # 2. expected output: string
    # 3. executable path: string
    # 4. server arguments: dict[name] = value
    # 5. client arguments: dict[name] = value
    tests = arithmetic_tests + \
        arithmetic_boolean_tests + \
        nary_arithmetic_tests + \
        bitwise_tests + \
        boolean_tests + \
        nary_boolean_tests + \
        const_tests + \
        ite_tests + \
        arr_tests + \
        function_tests + \
<<<<<<< HEAD
        shift_tests + \
=======
>>>>>>> be62a46e
        misc_tests
    # tests = arr_tests

    failed_test_descs = []
    num_retries = 3
    for test in tests:
        assert len(test) == 5, "test configurations are wrong for test: "+test[0]
        desc = test[0]
        expected = str(test[1])
        path = test[2]
        server_cmd = build_server_cmd(path, test[3])
        client_cmd = build_client_cmd(path, test[4])

        print("Running test:", server_cmd[0])
        print("Description:", desc)

        test_results = []
        for i in range(num_retries):
            test_results.append(run_test(desc, expected, server_cmd, client_cmd))
        
        if any(test_results):
            print("Pass ✅\n")
        else:
            failed_test_descs.append(desc)
            print("Fail 🚫\n")
        
    assert len(failed_test_descs) == 0, "there were failed test cases:\n\t- " + "\n\t- ".join(failed_test_descs)

if __name__ == "__main__":
    main()<|MERGE_RESOLUTION|>--- conflicted
+++ resolved
@@ -463,7 +463,6 @@
 
 ]
 
-<<<<<<< HEAD
 shift_tests = [
      [
         "Left Shift a by 1 - 1",
@@ -501,9 +500,6 @@
         {"a": 0, "b": 2},
     ], 
 ]
-
-=======
->>>>>>> be62a46e
 
 misc_tests = [
     [
@@ -591,14 +587,11 @@
         nary_boolean_tests + \
         const_tests + \
         ite_tests + \
-        arr_tests + \
         function_tests + \
-<<<<<<< HEAD
         shift_tests + \
-=======
->>>>>>> be62a46e
         misc_tests
-    # tests = arr_tests
+        # arr_tests + \
+
 
     failed_test_descs = []
     num_retries = 3
