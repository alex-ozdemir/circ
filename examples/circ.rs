--- conflicted
+++ resolved
@@ -176,10 +176,6 @@
     let options = Options::from_args();
     let path_buf = options.path.clone();
     println!("{:?}", options);
-<<<<<<< HEAD
-
-=======
->>>>>>> 68057894
     let mode = match options.backend {
         Backend::R1cs { .. } => match options.frontend.value_threshold {
             Some(t) => Mode::ProofOfHighValue(t),
