#![allow(unused_imports)]
#[cfg(feature = "r1cs")]
use bellman::gadgets::test::TestConstraintSystem;
#[cfg(feature = "r1cs")]
use bellman::groth16::{
    create_random_proof, generate_parameters, generate_random_parameters, prepare_verifying_key,
    verify_proof, Parameters, Proof, VerifyingKey,
};
#[cfg(feature = "r1cs")]
use bellman::Circuit;
use bls12_381::{Bls12, Scalar};
#[cfg(feature = "c")]
use circ::front::c::{self, C};
#[cfg(all(feature = "smt", feature = "zok"))]
use circ::front::datalog::{self, Datalog};
#[cfg(all(feature = "smt", feature = "zok"))]
use circ::front::zsharp::{self, ZSharpFE};
use circ::front::{FrontEnd, Mode};
<<<<<<< HEAD
use circ::ir::term::{Functions, Op, PostOrderIter, BV_LSHR, BV_SHL};
=======
use circ::ir::term::{Op, BV_LSHR, BV_SHL};
>>>>>>> f88379f9
use circ::ir::{
    opt::{opt, Opt},
    term::{
        check,
        extras::Letified,
        text::{parse_value_map, serialize_value_map},
    },
};
use circ::target::aby::trans::to_aby;
#[cfg(feature = "lp")]
use circ::target::ilp::{assignment_to_values, trans::to_ilp};
#[cfg(feature = "r1cs")]
use circ::target::r1cs::bellman::{gen_params, prove, verify};
use circ::target::r1cs::opt::reduce_linearities;
use circ::target::r1cs::trans::to_r1cs;
#[cfg(feature = "smt")]
use circ::target::smt::find_model;
use circ::util::field::DFL_T;
use circ_fields::FieldT;
use fxhash::FxHashMap as HashMap;
#[cfg(feature = "lp")]
use good_lp::default_solver;
use std::fs::File;
use std::io::Read;
use std::io::Write;
use std::path::{Path, PathBuf};
use structopt::clap::arg_enum;
use structopt::StructOpt;

#[derive(Debug, StructOpt)]
#[structopt(name = "circ", about = "CirC: the circuit compiler")]
struct Options {
    /// Input file
    #[structopt(parse(from_os_str), name = "PATH")]
    path: PathBuf,

    #[structopt(flatten)]
    frontend: FrontendOptions,

    /// Number of parties for an MPC.
    #[structopt(long, default_value = "2", name = "PARTIES")]
    parties: u8,

    #[structopt(subcommand)]
    backend: Backend,
}

#[derive(Debug, StructOpt)]
struct FrontendOptions {
    /// Input language
    #[structopt(long, default_value = "auto", name = "LANG")]
    language: Language,

    /// Value threshold
    #[structopt(long)]
    value_threshold: Option<u64>,

    /// How many recursions to allow (datalog)
    #[structopt(short, long, name = "N", default_value = "5")]
    rec_limit: usize,

    /// Lint recursions that are allegedly primitive recursive (datalog)
    #[structopt(long)]
    lint_prim_rec: bool,
}

#[derive(Debug, StructOpt)]
enum Backend {
    #[allow(dead_code)]
    R1cs {
        #[structopt(long, default_value = "P", parse(from_os_str))]
        prover_key: PathBuf,
        #[structopt(long, default_value = "V", parse(from_os_str))]
        verifier_key: PathBuf,
        #[structopt(long, default_value = "50")]
        /// linear combination constraints up to this size will be eliminated
        lc_elimination_thresh: usize,
        #[structopt(long, default_value = "count")]
        action: ProofAction,
    },
    Smt {},
    Ilp {},
    Mpc {
        #[structopt(long, default_value = "hycc", name = "cost_model")]
        cost_model: String,
        #[structopt(long, default_value = "lp", name = "selection_scheme")]
        selection_scheme: String,
    },
}

arg_enum! {
    #[derive(PartialEq, Debug)]
    enum Language {
        Zsharp,
        Datalog,
        C,
        Auto,
    }
}

#[derive(PartialEq, Debug)]
pub enum DeterminedLanguage {
    Zsharp,
    Datalog,
    C,
}

#[derive(PartialEq, Debug)]
pub enum CostModelType {
    Opa,
    Hycc,
}

arg_enum! {
    #[derive(PartialEq, Debug)]
    enum ProofAction {
        Count,
        Setup,
    }
}

fn determine_language(l: &Language, input_path: &Path) -> DeterminedLanguage {
    match *l {
        Language::Datalog => DeterminedLanguage::Datalog,
        Language::Zsharp => DeterminedLanguage::Zsharp,
        Language::C => DeterminedLanguage::C,
        Language::Auto => {
            let p = input_path.to_str().unwrap();
            if p.ends_with(".zok") {
                DeterminedLanguage::Zsharp
            } else if p.ends_with(".pl") {
                DeterminedLanguage::Datalog
            } else if p.ends_with(".c") || p.ends_with(".cpp") || p.ends_with(".cc") {
                DeterminedLanguage::C
            } else {
                println!("Could not deduce the input language from path '{}', please set the language manually", p);
                std::process::exit(2)
            }
        }
    }
}

fn main() {
    env_logger::Builder::from_default_env()
        .format_level(false)
        .format_timestamp(None)
        .init();
    let options = Options::from_args();
    let path_buf = options.path.clone();
    println!("{:?}", options);
    let mode = match options.backend {
        Backend::R1cs { .. } => match options.frontend.value_threshold {
            Some(t) => Mode::ProofOfHighValue(t),
            None => Mode::Proof,
        },
        Backend::Ilp { .. } => Mode::Opt,
        Backend::Mpc { .. } => Mode::Mpc(options.parties),
        Backend::Smt { .. } => Mode::Proof,
    };
    let language = determine_language(&options.frontend.language, &options.path);
    let mut cs = match language {
        #[cfg(all(feature = "smt", feature = "zok"))]
        DeterminedLanguage::Zsharp => {
            let inputs = zsharp::Inputs {
                file: options.path,
                mode,
            };
            ZSharpFE::gen(inputs)
        }
        #[cfg(not(all(feature = "smt", feature = "zok")))]
        DeterminedLanguage::Zsharp => {
            panic!("Missing feature: smt,zok");
        }
        #[cfg(all(feature = "smt", feature = "zok"))]
        DeterminedLanguage::Datalog => {
            let inputs = datalog::Inputs {
                file: options.path,
                rec_limit: options.frontend.rec_limit,
                lint_prim_rec: options.frontend.lint_prim_rec,
            };
            Datalog::gen(inputs)
        }
        #[cfg(not(all(feature = "smt", feature = "zok")))]
        DeterminedLanguage::Datalog => {
            panic!("Missing feature: smt,zok");
        }
        #[cfg(feature = "c")]
        DeterminedLanguage::C => {
            let inputs = c::Inputs {
                file: options.path,
                mode,
            };
            C::gen(inputs)
        }
        #[cfg(not(feature = "c"))]
        DeterminedLanguage::C => {
            panic!("Missing feature: c");
        }
    };
<<<<<<< HEAD

    for (name, comp) in cs.computations.iter() {
        println!("pre opt functions: {}", name);
        for t in &comp.outputs {
            println!("pre opt function term: {}, {}", t, t.uid());
        }
    }

    cs = match mode {
=======
    let cs = match mode {
>>>>>>> f88379f9
        Mode::Opt => opt(
            cs,
            vec![Opt::ScalarizeVars, Opt::ConstantFold(Box::new([]))],
        ),
        Mode::Mpc(_) => {
            let ignore = [BV_LSHR, BV_SHL];
            opt(
                cs,
                vec![
                    Opt::ScalarizeVars,
                    Opt::Flatten,
                    Opt::Sha,
                    Opt::ConstantFold(Box::new(ignore.clone())),
                    Opt::Flatten,
<<<<<<< HEAD
                    // The function call abstraction creates tuples
                    Opt::Tuple,
=======
>>>>>>> f88379f9
                    Opt::Obliv,
                    // The obliv elim pass produces more tuples, that must be eliminated
                    Opt::Tuple,
                    Opt::LinearScan,
                    // The linear scan pass produces more tuples, that must be eliminated
                    Opt::Tuple,
<<<<<<< HEAD
                    Opt::ConstantFold(Box::new(ignore.clone())),
                    // // Inline Function Calls
                    // Opt::InlineCalls,
                    // Binarize nary terms
                    Opt::Binarize,
                ],
=======
                    Opt::ConstantFold(Box::new(ignore)),
                    // Binarize nary terms
                    Opt::Binarize,
                ],
                // vec![Opt::Sha, Opt::ConstantFold, Opt::Mem, Opt::ConstantFold],
>>>>>>> f88379f9
            )
        }
        Mode::Proof | Mode::ProofOfHighValue(_) => opt(
            cs,
            vec![
                Opt::ScalarizeVars,
                Opt::Flatten,
                Opt::Sha,
                Opt::ConstantFold(Box::new([])),
                Opt::Flatten,
                Opt::Inline,
                // Tuples must be eliminated before oblivious array elim
                Opt::Tuple,
                Opt::ConstantFold(Box::new([])),
                Opt::Obliv,
                // The obliv elim pass produces more tuples, that must be eliminated
                Opt::Tuple,
                Opt::LinearScan,
                // The linear scan pass produces more tuples, that must be eliminated
                Opt::Tuple,
                Opt::Flatten,
                Opt::ConstantFold(Box::new([])),
                Opt::Inline,
            ],
        ),
    };

    for (name, comp) in cs.computations.iter() {
        println!("functions: {}", name);
        for t in &comp.outputs {
            println!("function term: {}, {}", t, t.uid());
            // for t1 in PostOrderIter::new(t.clone()) {
            //     println!("term: {}, {}", t1, t1.uid());
            //     for c in t1.cs.iter() {
            //         println!("children: {}, {}", c, c.uid());
            //     }
            //     println!();
            // }
            // println!();
        }
        println!("\n");
    }

    println!("Done with IR optimization");

    match options.backend {
        #[cfg(feature = "r1cs")]
        Backend::R1cs {
            action,
            prover_key,
            verifier_key,
            lc_elimination_thresh,
            ..
        } => {
            println!("Converting to r1cs");
            let (r1cs, mut prover_data, verifier_data) = to_r1cs(cs, FieldT::from(DFL_T.modulus()));
            println!("Pre-opt R1cs size: {}", r1cs.constraints().len());
            let r1cs = reduce_linearities(r1cs, Some(lc_elimination_thresh));
            println!("Final R1cs size: {}", r1cs.constraints().len());
            // save the optimized r1cs: the prover needs it to synthesize.
            prover_data.r1cs = r1cs;
            match action {
                ProofAction::Count => (),
                ProofAction::Setup => {
                    println!("Generating Parameters");
                    gen_params::<Bls12, _, _>(
                        prover_key,
                        verifier_key,
                        &prover_data,
                        &verifier_data,
                    )
                    .unwrap();
                }
            }
        }
        #[cfg(not(feature = "r1cs"))]
        Backend::R1cs { .. } => {
            panic!("Missing feature: r1cs");
        }
        Backend::Mpc {
            cost_model,
            selection_scheme,
        } => {
            println!("Converting to aby");
            let lang_str = match language {
                DeterminedLanguage::C => "c".to_string(),
                DeterminedLanguage::Zsharp => "zok".to_string(),
                _ => panic!("Language isn't supported by MPC backend: {:#?}", language),
            };
            println!("Cost model: {}", cost_model);
            println!("Selection scheme: {}", selection_scheme);
            to_aby(cs, &path_buf, &lang_str, &cost_model, &selection_scheme);
        }
        #[cfg(feature = "lp")]
        Backend::Ilp { .. } => {
            println!("Converting to ilp");
<<<<<<< HEAD
            // let ilp = to_ilp(cs);
            // let solver_result = ilp.solve(default_solver);
            // let (max, vars) = solver_result.expect("ILP could not be solved");
            // println!("Max value: {}", max.round() as u64);
            // println!("Assignment:");
            // for (var, val) in &vars {
            //     println!("  {}: {}", var, val.round() as u64);
            // }
            // let mut f = File::create("assignment.txt").unwrap();
            // for (var, val) in &vars {
            //     if var.contains("f0") {
            //         let i = var.find("f0").unwrap();
            //         let s = &var[i + 8..];
            //         let e = s.find('_').unwrap();
            //         writeln!(f, "{} {}", &s[..e], val.round() as u64).unwrap();
            //     }
            // }
=======
            let inputs_and_sorts: HashMap<_, _> = cs
                .metadata
                .input_vis
                .iter()
                .map(|(name, (sort, _))| (name.clone(), check(sort)))
                .collect();
            let ilp = to_ilp(cs);
            let solver_result = ilp.solve(default_solver);
            let (max, vars) = solver_result.expect("ILP could not be solved");
            println!("Max value: {}", max.round() as u64);
            println!("Assignment:");
            for (var, val) in &vars {
                println!("  {}: {}", var, val.round() as u64);
            }
            let values = assignment_to_values(&vars, &inputs_and_sorts);
            let values_as_str = serialize_value_map(&values);
            std::fs::write("assignment.txt", values_as_str).unwrap();
>>>>>>> f88379f9
        }
        #[cfg(not(feature = "lp"))]
        Backend::Ilp { .. } => {
            panic!("Missing feature: lp");
        }
        #[cfg(feature = "smt")]
        Backend::Smt { .. } => {
            if options.frontend.lint_prim_rec {
                assert_eq!(cs.outputs.len(), 1);
                match find_model(&cs.outputs[0]) {
                    Some(m) => {
                        println!("Not primitive recursive!");
                        for (var, val) in m {
                            println!("{} -> {}", var, val);
                        }
                        std::process::exit(1)
                    }
                    None => {
                        println!("Primitive recursive");
                    }
                }
            } else {
                todo!()
            }
        }
        #[cfg(not(feature = "smt"))]
        Backend::Smt { .. } => {
            panic!("Missing feature: smt");
        }
    }
}<|MERGE_RESOLUTION|>--- conflicted
+++ resolved
@@ -16,11 +16,7 @@
 #[cfg(all(feature = "smt", feature = "zok"))]
 use circ::front::zsharp::{self, ZSharpFE};
 use circ::front::{FrontEnd, Mode};
-<<<<<<< HEAD
 use circ::ir::term::{Functions, Op, PostOrderIter, BV_LSHR, BV_SHL};
-=======
-use circ::ir::term::{Op, BV_LSHR, BV_SHL};
->>>>>>> f88379f9
 use circ::ir::{
     opt::{opt, Opt},
     term::{
@@ -220,7 +216,6 @@
             panic!("Missing feature: c");
         }
     };
-<<<<<<< HEAD
 
     for (name, comp) in cs.computations.iter() {
         println!("pre opt functions: {}", name);
@@ -230,9 +225,6 @@
     }
 
     cs = match mode {
-=======
-    let cs = match mode {
->>>>>>> f88379f9
         Mode::Opt => opt(
             cs,
             vec![Opt::ScalarizeVars, Opt::ConstantFold(Box::new([]))],
@@ -247,31 +239,20 @@
                     Opt::Sha,
                     Opt::ConstantFold(Box::new(ignore.clone())),
                     Opt::Flatten,
-<<<<<<< HEAD
                     // The function call abstraction creates tuples
                     Opt::Tuple,
-=======
->>>>>>> f88379f9
                     Opt::Obliv,
                     // The obliv elim pass produces more tuples, that must be eliminated
                     Opt::Tuple,
                     Opt::LinearScan,
                     // The linear scan pass produces more tuples, that must be eliminated
                     Opt::Tuple,
-<<<<<<< HEAD
                     Opt::ConstantFold(Box::new(ignore.clone())),
                     // // Inline Function Calls
                     // Opt::InlineCalls,
                     // Binarize nary terms
                     Opt::Binarize,
                 ],
-=======
-                    Opt::ConstantFold(Box::new(ignore)),
-                    // Binarize nary terms
-                    Opt::Binarize,
-                ],
-                // vec![Opt::Sha, Opt::ConstantFold, Opt::Mem, Opt::ConstantFold],
->>>>>>> f88379f9
             )
         }
         Mode::Proof | Mode::ProofOfHighValue(_) => opt(
@@ -368,7 +349,6 @@
         #[cfg(feature = "lp")]
         Backend::Ilp { .. } => {
             println!("Converting to ilp");
-<<<<<<< HEAD
             // let ilp = to_ilp(cs);
             // let solver_result = ilp.solve(default_solver);
             // let (max, vars) = solver_result.expect("ILP could not be solved");
@@ -386,25 +366,6 @@
             //         writeln!(f, "{} {}", &s[..e], val.round() as u64).unwrap();
             //     }
             // }
-=======
-            let inputs_and_sorts: HashMap<_, _> = cs
-                .metadata
-                .input_vis
-                .iter()
-                .map(|(name, (sort, _))| (name.clone(), check(sort)))
-                .collect();
-            let ilp = to_ilp(cs);
-            let solver_result = ilp.solve(default_solver);
-            let (max, vars) = solver_result.expect("ILP could not be solved");
-            println!("Max value: {}", max.round() as u64);
-            println!("Assignment:");
-            for (var, val) in &vars {
-                println!("  {}: {}", var, val.round() as u64);
-            }
-            let values = assignment_to_values(&vars, &inputs_and_sorts);
-            let values_as_str = serialize_value_map(&values);
-            std::fs::write("assignment.txt", values_as_str).unwrap();
->>>>>>> f88379f9
         }
         #[cfg(not(feature = "lp"))]
         Backend::Ilp { .. } => {
