--- conflicted
+++ resolved
@@ -62,13 +62,7 @@
     let cs = match mode {
         Mode::Mpc(_) => opt(
             cs,
-<<<<<<< HEAD
-            vec![],
-            // vec![Opt::Sha, Opt::ConstantFold, Opt::Mem, Opt::ConstantFold],
-=======
-            // vec![],
             vec![Opt::Sha, Opt::ConstantFold, Opt::Mem, Opt::ConstantFold],
->>>>>>> fda3fa76
         ),
         _ => unimplemented!(),
     };
