--- conflicted
+++ resolved
@@ -1,10 +1,6 @@
 //! The stack-allocation memory manager
 
 use crate::ir::term::*;
-<<<<<<< HEAD
-use rug::Integer;
-=======
->>>>>>> 09c9f032
 use std::collections::HashMap;
 
 /// Identifier for an Allocation block in memory
@@ -118,13 +114,7 @@
     pub fn in_bounds(&self, id: AllocId, offset: Term) -> Term {
         let alloc = self.allocs.get(&id).expect("Missing allocation");
         assert_eq!(alloc.addr_width, check(&offset).as_bv());
-        term![Op::BvBinPred(BvBinPred::Ult); offset, bv_lit(Integer::from(alloc.size), alloc.addr_width)]
-    }
-
-    /// Get size of the array at the allocation `id`
-    pub fn get_size(&self, id: AllocId) -> usize {
-        let alloc = self.allocs.get(&id).expect("Missing allocation");
-        alloc.size
+        term![Op::BvBinPred(BvBinPred::Ult); offset, bv_lit(alloc.size, alloc.addr_width)]
     }
 
     /// Get size of the array at the allocation `id`
@@ -152,21 +142,12 @@
         let _id1 = mem.zero_allocate(6, 4, 8);
         mem.store(
             id0,
-<<<<<<< HEAD
-            bv_lit(Integer::from(3), 4),
-            bv_lit(Integer::from(2), 8),
-            leaf_term(Op::Const(Value::Bool(true))),
-        );
-        let a = mem.load(id0, bv_lit(Integer::from(3), 4));
-        let b = mem.load(id0, bv_lit(Integer::from(1), 4));
-=======
             bv_lit(3, 4),
             bv_lit(2, 8),
             leaf_term(Op::Const(Value::Bool(true))),
         );
         let a = mem.load(id0, bv_lit(3, 4));
         let b = mem.load(id0, bv_lit(1, 4));
->>>>>>> 09c9f032
         let t = term![Op::BvBinPred(BvBinPred::Ugt); a, b];
         cs.borrow_mut().assert(t);
         let sys = term(
@@ -184,21 +165,12 @@
         let _id1 = mem.zero_allocate(6, 4, 8);
         mem.store(
             id0,
-<<<<<<< HEAD
-            bv_lit(Integer::from(3), 4),
-            bv_var("a", 8),
-            leaf_term(Op::Const(Value::Bool(true))),
-        );
-        let a = mem.load(id0, bv_lit(Integer::from(3), 4));
-        let b = mem.load(id0, bv_lit(Integer::from(3), 4));
-=======
             bv_lit(3, 4),
             bv_var("a", 8),
             leaf_term(Op::Const(Value::Bool(true))),
         );
         let a = mem.load(id0, bv_lit(3, 4));
         let b = mem.load(id0, bv_lit(3, 4));
->>>>>>> 09c9f032
         let t = term![Op::Not; term![Op::Eq; a, b]];
         cs.borrow_mut().assert(t);
         let sys = term(
