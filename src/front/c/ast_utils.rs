--- conflicted
+++ resolved
@@ -10,18 +10,10 @@
     pub body: Statement,
 }
 
-<<<<<<< HEAD
-// impl FnInfo {
-//     fn new(name: String, ret_ty: Option<Ty>, args: Vec<ParameterDeclaration>, body: Statement) -> Self {
-//         Self { name, ret_ty, args, body }
-//     }
-// }
-=======
 pub struct DeclInfo {
     pub name: String,
     pub ty: Ty,
 }
->>>>>>> fda3fa76
 
 impl Display for FnInfo {
     fn fmt(&self, f: &mut Formatter<'_>) -> fmt::Result {
@@ -50,7 +42,7 @@
 pub fn type_(t: &DeclarationSpecifier) -> Option<Ty> {
     if let DeclarationSpecifier::TypeSpecifier(ty) = t {
         return match ty.node {
-            TypeSpecifier::Int => Some(Ty::Uint(32)),
+            TypeSpecifier::Int => Some(Ty::Int(true, 32)),
             TypeSpecifier::Bool => Some(Ty::Bool),
             TypeSpecifier::Void => None,
             _ => unimplemented!("Type {:#?} not implemented yet.", ty),
@@ -77,7 +69,7 @@
 pub fn s_type_(t: &SpecifierQualifier) -> Option<Ty> {
     if let SpecifierQualifier::TypeSpecifier(ty) = t {
         return match ty.node {
-            TypeSpecifier::Int => Some(Ty::Uint(32)),
+            TypeSpecifier::Int => Some(Ty::Int(true, 32)),
             TypeSpecifier::Bool => Some(Ty::Bool),
             TypeSpecifier::Void => None,
             _ => unimplemented!("Type {:#?} not implemented yet.", ty),
