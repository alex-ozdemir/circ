//! C Terms
use crate::circify::mem::AllocId;
use crate::circify::{CirCtx, Embeddable};
use crate::front::c::types::*;
use crate::front::field_list::FieldList;
use crate::ir::term::*;
use rug::Integer;
use std::collections::HashMap;
use std::fmt::{self, Display, Formatter};

#[derive(Clone)]
#[allow(clippy::enum_variant_names)]
pub enum CTermData {
<<<<<<< HEAD
    Bool(Term),
    Int(bool, usize, Term),
    Array(Ty, Option<AllocId>),
    StackPtr(Ty, Term, Option<AllocId>),
    Struct(Ty, FieldList<CTerm>),
=======
    CBool(Term),
    CInt(bool, usize, Term),
    CArray(Ty, Option<AllocId>),
    CStackPtr(Ty, Term, Option<AllocId>),
    CStruct(Ty, FieldList<CTerm>),
>>>>>>> 193f90fc
}

impl CTermData {
    pub fn type_(&self) -> Ty {
        match self {
<<<<<<< HEAD
            Self::Bool(_) => Ty::Bool,
            Self::Int(s, w, _) => Ty::Int(*s, *w),
            Self::Array(t, _) => t.clone(),
            Self::StackPtr(t, _o, _) => t.clone(),
            Self::Struct(ty, _) => ty.clone(),
=======
            Self::CBool(_) => Ty::Bool,
            Self::CInt(s, w, _) => Ty::Int(*s, *w),
            Self::CArray(t, _) => t.clone(),
            Self::CStackPtr(t, _o, _) => t.clone(),
            Self::CStruct(ty, _) => ty.clone(),
>>>>>>> 193f90fc
        }
    }
    /// Get all IR terms inside this value, as a list.
    pub fn terms(&self, ctx: &CirCtx) -> Vec<Term> {
        let mut output: Vec<Term> = Vec::new();
        fn terms_tail(term_: &CTermData, output: &mut Vec<Term>, inner_ctx: &CirCtx) {
            match term_ {
<<<<<<< HEAD
                CTermData::Bool(t) => output.push(t.clone()),
                CTermData::Int(_, _, t) => output.push(t.clone()),
                CTermData::Array(t, a) => {
=======
                CTermData::CBool(t) => output.push(t.clone()),
                CTermData::CInt(_, _, t) => output.push(t.clone()),
                CTermData::CArray(t, a) => {
>>>>>>> 193f90fc
                    let alloc_id = a.unwrap_or_else(|| panic!("Unknown AllocID: {:#?}", a));
                    if let Ty::Array(l, _, _) = t {
                        for i in 0..*l {
                            let offset = bv_lit(i, 32);
                            let idx_term = inner_ctx.mem.borrow_mut().load(alloc_id, offset);
                            output.push(idx_term);
                        }
                    }
                }
<<<<<<< HEAD
                CTermData::StackPtr(t, _o, a) => {
                    let alloc_id = a.unwrap_or_else(|| panic!("Unknown AllocID: {:#?}", a));
                    match t {
                        Ty::Array(l, _, _) => {
                            for i in 0..*l {
                                let offset = bv_lit(i, 32);
                                let idx_term = inner_ctx.mem.borrow_mut().load(alloc_id, offset);
                                output.push(idx_term);
                            }
                        }
                        Ty::Int(_, _) => {
                            let size = inner_ctx.mem.borrow_mut().get_size(alloc_id);
                            for i in 0..size {
                                let offset = bv_lit(i, 32);
                                let idx_term = inner_ctx.mem.borrow_mut().load(alloc_id, offset);
                                output.push(idx_term);
                            }
                        }
                        _ => panic!("Unsupported type for stack pointer: {:#?}", t),
                    }
                }
                CTermData::Struct(_, fs) => {
=======
                CTermData::CStackPtr(t, _o, a) => {
                    let alloc_id = a.unwrap_or_else(|| panic!("Unknown AllocID: {:#?}", a));
                    if let Ty::Array(l, _, _) = t {
                        for i in 0..*l {
                            let offset = bv_lit(i, 32);
                            let idx_term = inner_ctx.mem.borrow_mut().load(alloc_id, offset);
                            output.push(idx_term);
                        }
                    } else {
                        panic!("Unsupported type for stack pointer: {:#?}", t);
                    }
                }
                CTermData::CStruct(_, fs) => {
>>>>>>> 193f90fc
                    for (_name, ct) in fs.fields() {
                        let mut ts = ct.term.terms(inner_ctx);
                        output.append(&mut ts);
                    }
                }
            }
        }
        terms_tail(self, &mut output, ctx);
        output
    }

    pub fn term(&self, ctx: &CirCtx) -> Term {
        let ts = self.terms(ctx);
<<<<<<< HEAD
        if ts.len() == 1 {
            ts.get(0).unwrap().clone()
        } else {
            term(Op::Tuple, ts)
        }
=======
        assert!(ts.len() == 1);
        ts.get(0).unwrap().clone()
>>>>>>> 193f90fc
    }
}

impl Display for CTermData {
    fn fmt(&self, f: &mut Formatter) -> fmt::Result {
        match self {
<<<<<<< HEAD
            CTermData::Bool(x) => write!(f, "Bool({})", x),
            CTermData::Int(_, _, x) => write!(f, "Int({})", x),
            CTermData::Array(t, _) => write!(f, "Array({:#?})", t),
            CTermData::StackPtr(t, s, _) => write!(f, "Ptr{:#?}({:#?})", t, s),
            CTermData::Struct(t, _) => write!(f, "Struct({})", t),
=======
            CTermData::CBool(x) => write!(f, "Bool({})", x),
            CTermData::CInt(_, _, x) => write!(f, "Int({})", x),
            CTermData::CArray(t, _) => write!(f, "Array({:#?})", t),
            CTermData::CStackPtr(t, s, _) => write!(f, "Ptr{:#?}({:#?})", s, t),
            CTermData::CStruct(t, _) => write!(f, "Struct({})", t),
>>>>>>> 193f90fc
        }
    }
}

impl fmt::Debug for CTermData {
    fn fmt(&self, f: &mut Formatter) -> fmt::Result {
        write!(f, "{}", self)
    }
}

#[derive(Clone, Debug)]
pub struct CTerm {
    pub term: CTermData,
    pub udef: bool,
}

impl Display for CTerm {
    fn fmt(&self, f: &mut Formatter) -> fmt::Result {
        write!(f, "Term: {:#?},\nudef: {}", self.term, self.udef)
    }
}

fn field_name(struct_name: &str, field_name: &str) -> String {
    format!("{}.{}", struct_name, field_name)
}

pub fn cterm(data: CTermData) -> CTerm {
    CTerm {
        term: data,
        udef: false,
    }
}

// pub fn int_resize(from_s: bool, from_w: usize, to_s: bool, to_w: usize, t: Term) -> Term {
//     if from_w < to_w {
//         if from_s {
//             println!("int resize 1");
//             return term![Op::BvShl, vec![to_w, from_w, t]];
//         } else {
//             println!("int resize 2");
<<<<<<< HEAD
//             CTermData::Int(false, to_w, t)
//         }
//     } else if from_w == to_w {
//         println!("int resize 3");
//         CTermData::Int(from_s, from_w, t)
//     } else {
//         println!("int resize 4");
//         CTermData::Int(from_s, from_w, term![Op::BvExtract(0, to_w); t])
=======
//             CTermData::CInt(false, to_w, t)
//         }
//     } else if from_w == to_w {
//         println!("int resize 3");
//         CTermData::CInt(from_s, from_w, t)
//     } else {
//         println!("int resize 4");
//         CTermData::CInt(from_s, from_w, term![Op::BvExtract(0, to_w); t])
>>>>>>> 193f90fc
//     }

//     // let from_w = if from_s { 1 } else { 0 };
//     // let from_w = bv_lit(from_w, 1);
//     // let to_w = bv_lit(to_w, 1);
//     // let to_w = term(Op::BvShl, vec![to_w, from_w, t]);
//     // term(Op::BvSrl, vec![to_w, from_w, t])
// }

pub fn cast(to_ty: Option<Ty>, t: CTerm) -> CTerm {
    let ty = t.term.type_();
    match t.term {
        CTermData::Bool(ref term) => match to_ty {
            Some(Ty::Int(s, w)) => CTerm {
                term: CTermData::Int(
                    s,
                    w,
                    term![Op::Not; term![Op::Eq; bv_lit(0, w), term.clone()]],
                ),
                udef: t.udef,
            },
            Some(Ty::Bool) => t.clone(),
            _ => panic!("Bad cast from {} to {:?}", ty, to_ty),
        },
<<<<<<< HEAD
        CTermData::Int(_s, w, ref term) => match to_ty {
=======
        CTermData::CInt(_s, w, ref term) => match to_ty {
>>>>>>> 193f90fc
            Some(Ty::Bool) => CTerm {
                term: CTermData::Bool(term![Op::Not; term![Op::Eq; bv_lit(0, w), term.clone()]]),
                udef: t.udef,
            },
            Some(Ty::Int(to_s, to_w)) => {
                // TODO: add udef check
                // TODO: add int resize
                // let term_ = int_resize(s, w, to_s, to_w, term.clone());
                CTerm {
<<<<<<< HEAD
                    term: CTermData::Int(to_s, to_w, term.clone()),
=======
                    term: CTermData::CInt(to_s, to_w, term.clone()),
>>>>>>> 193f90fc
                    udef: t.udef,
                }
            }
            _ => panic!("Bad cast from {} to {:?}", ty, to_ty),
        },
<<<<<<< HEAD
        CTermData::Array(ref ty, id) => match to_ty {
            Some(Ty::Ptr(_, _)) => {
                let offset = bv_lit(0, 32);
                CTerm {
                    term: CTermData::StackPtr(ty.clone(), offset, id),
=======
        CTermData::CArray(ref ty, id) => match to_ty {
            Some(Ty::Ptr(_, _)) => {
                let offset = bv_lit(0, 32);
                CTerm {
                    term: CTermData::CStackPtr(ty.clone(), offset, id),
>>>>>>> 193f90fc
                    udef: t.udef,
                }
            }
            Some(Ty::Array(_, _, _)) => t.clone(),
            _ => panic!("Bad cast from {:#?} to {:?}", ty, to_ty),
        },
<<<<<<< HEAD
        CTermData::Struct(ref ty, ref _term) => match to_ty {
            Some(Ty::Struct(_, _)) => t.clone(),
            _ => panic!("Bad cast from {:#?} to {:?}", ty, to_ty),
        },
        CTermData::StackPtr(ref ty, _, id) => match to_ty {
            Some(Ty::Ptr(_, _)) => t.clone(),
            Some(Ty::Array(_, _, a_ty)) => CTerm {
                term: CTermData::Array(*a_ty, id),
=======
        CTermData::CStruct(ref ty, ref _term) => match to_ty {
            Some(Ty::Struct(_, _)) => t.clone(),
            _ => panic!("Bad cast from {:#?} to {:?}", ty, to_ty),
        },
        CTermData::CStackPtr(ref ty, _, id) => match to_ty {
            Some(Ty::Ptr(_, _)) => t.clone(),
            Some(Ty::Array(_, _, a_ty)) => CTerm {
                term: CTermData::CArray(*a_ty, id),
>>>>>>> 193f90fc
                udef: t.udef,
            },
            _ => panic!("Bad cast from {:#?} to {:?}", ty, to_ty),
        },
    }
}

/// Implementation of integer promotion (C11, 6.3.1.1.3)
fn int_promotion(t: &CTerm) -> CTerm {
    let ty = t.term.type_();
    if (ty.is_integer_type() || Ty::Bool == ty) && ty.int_conversion_rank() < 32 {
        match &t.term {
            // "If an int can represent all values ... converted to an int ...
            // otherwise an unsigned int"
            CTermData::Int(s, w, v) => {
                let width = w - if *s { 1 } else { 0 };
                let max_val: u32 = u32::pow(2, width as u32) - 1;
                let signed = max_val < u32::pow(2u32, 31u32) - 1;
                CTerm {
                    term: CTermData::Int(signed, 32, v.clone()),
                    udef: t.udef,
                }
            }
            CTermData::Bool(v) => CTerm {
                term: CTermData::Int(false, 32, v.clone()),
                udef: t.udef,
            },
            _ => t.clone(),
        }
    } else {
        t.clone()
    }
}

fn inner_usual_arith_conversions(a: &CTerm, b: &CTerm) -> (CTerm, CTerm) {
    let a_prom = int_promotion(a);
    let b_prom = int_promotion(b);
    let (a_prom_ty, b_prom_ty) = (a_prom.term.type_(), b_prom.term.type_());
    if a_prom_ty == b_prom_ty {
        (a_prom, b_prom)
    } else if a_prom_ty.is_signed_int() == b_prom_ty.is_signed_int() {
        if a_prom_ty.int_conversion_rank() < b_prom_ty.int_conversion_rank() {
            (cast(Some(b_prom_ty), a_prom), b_prom)
        } else {
            (a_prom, cast(Some(a_prom_ty), b_prom))
        }
    } else {
        let signed_first = a_prom_ty.is_signed_int();
        let (s, u) = if signed_first {
            (a_prom, b_prom)
        } else {
            (b_prom, a_prom)
        };
        let (s_ty, u_ty) = (s.term.type_(), u.term.type_());
        let (s_r, u_r) = (s_ty.int_conversion_rank(), u_ty.int_conversion_rank());
        let (s_, u_) = if u_r >= s_r {
            (cast(Some(u_ty), s), u)
        } else if s_ty.num_bits() > u_ty.num_bits() {
            (s, cast(Some(s_ty), u))
        } else {
            let ty = Ty::Int(false, s_ty.num_bits());
            (cast(Some(ty.clone()), s), cast(Some(ty), u))
        };
        if signed_first {
            (s_, u_)
        } else {
            (u_, s_)
        }
    }
}

fn usual_arith_conversions(a: CTerm, b: CTerm) -> (CTerm, CTerm) {
    if a.term.type_().is_arith_type() && b.term.type_().is_arith_type() {
        let (a_, b_) = inner_usual_arith_conversions(&a, &b);
        if a_.term.type_() == b_.term.type_() {
            (a_, b_)
        } else {
            panic!(
                "UAC failed: {:#?}, {:#?} to non-equal {:#?}, {:#?}",
                a, b, a_, b_
            );
        }
    } else {
        (a, b)
    }
}

fn wrap_bin_arith(
    name: &str,
    fu: Option<fn(Term, Term) -> Term>,
    fb: Option<fn(Term, Term) -> Term>,
    a: CTerm,
    b: CTerm,
) -> Result<CTerm, String> {
    let (a_arith, b_arith) = usual_arith_conversions(a, b);
    match (a_arith.term, b_arith.term, fu, fb) {
        (CTermData::Int(sx, nx, x), CTermData::Int(sy, ny, y), Some(fu), _) if nx == ny => {
            Ok(CTerm {
                term: CTermData::Int(sx && sy, nx, fu(x, y)),
                udef: false,
            })
        }
        (CTermData::Bool(x), CTermData::Bool(y), _, Some(fb)) => Ok(CTerm {
            term: CTermData::Bool(fb(x, y)),
            udef: false,
        }),
        (CTermData::Array(ty, aid), CTermData::Int(_, _, y), Some(fu), _) => Ok(CTerm {
            term: CTermData::StackPtr(ty, fu(bv_lit(0, 32), y), aid),
            udef: false,
        }),
        (CTermData::StackPtr(ty, offset, aid), CTermData::Int(_, _, y), Some(fu), _) => Ok(CTerm {
            term: CTermData::StackPtr(ty, fu(offset, y), aid),
            udef: false,
        }),
        (CTermData::CArray(ty, aid), CTermData::CInt(_, _, y), Some(fu), _) => Ok(CTerm {
            term: CTermData::CStackPtr(ty, fu(bv_lit(0, 32), y), aid),
            udef: false,
        }),
        (CTermData::CStackPtr(ty, offset, aid), CTermData::CInt(_, _, y), Some(fu), _) => {
            Ok(CTerm {
                term: CTermData::CStackPtr(ty, fu(offset, y), aid),
                udef: false,
            })
        }

        (x, y, _, _) => Err(format!("Cannot perform op '{}' on {} and {}", name, x, y)),
    }
}

fn add_uint(a: Term, b: Term) -> Term {
    term![Op::BvNaryOp(BvNaryOp::Add); a, b]
}

pub fn add(a: CTerm, b: CTerm) -> Result<CTerm, String> {
    wrap_bin_arith("+", Some(add_uint), None, a, b)
}

fn sub_uint(a: Term, b: Term) -> Term {
    term![Op::BvBinOp(BvBinOp::Sub); a, b]
}

pub fn sub(a: CTerm, b: CTerm) -> Result<CTerm, String> {
    wrap_bin_arith("-", Some(sub_uint), None, a, b)
}

fn mul_uint(a: Term, b: Term) -> Term {
    term![Op::BvNaryOp(BvNaryOp::Mul); a, b]
}

pub fn mul(a: CTerm, b: CTerm) -> Result<CTerm, String> {
    wrap_bin_arith("*", Some(mul_uint), None, a, b)
}

fn div_uint(a: Term, b: Term) -> Term {
    term![Op::BvBinOp(BvBinOp::Udiv); a, b]
}

pub fn div(a: CTerm, b: CTerm) -> Result<CTerm, String> {
    wrap_bin_arith("/", Some(div_uint), None, a, b)
}

fn rem_uint(a: Term, b: Term) -> Term {
    term![Op::BvBinOp(BvBinOp::Urem); a, b]
}

pub fn rem(a: CTerm, b: CTerm) -> Result<CTerm, String> {
    wrap_bin_arith("%", Some(rem_uint), None, a, b)
}

fn bitand_uint(a: Term, b: Term) -> Term {
    term![Op::BvNaryOp(BvNaryOp::And); a, b]
}

pub fn bitand(a: CTerm, b: CTerm) -> Result<CTerm, String> {
    wrap_bin_arith("&", Some(bitand_uint), None, a, b)
}

fn bitor_uint(a: Term, b: Term) -> Term {
    term![Op::BvNaryOp(BvNaryOp::Or); a, b]
}

pub fn bitor(a: CTerm, b: CTerm) -> Result<CTerm, String> {
    wrap_bin_arith("|", Some(bitor_uint), None, a, b)
}

fn bitxor_uint(a: Term, b: Term) -> Term {
    term![Op::BvNaryOp(BvNaryOp::Xor); a, b]
}

pub fn bitxor(a: CTerm, b: CTerm) -> Result<CTerm, String> {
    wrap_bin_arith("^", Some(bitxor_uint), None, a, b)
}

fn wrap_bin_logical(
    name: &str,
    fu: Option<fn(Term, Term) -> Term>,
    fb: Option<fn(Term, Term) -> Term>,
    a: CTerm,
    b: CTerm,
) -> Result<CTerm, String> {
    let a_bool = cast(Some(Ty::Bool), a);
    let b_bool = cast(Some(Ty::Bool), b);
    match (a_bool.term, b_bool.term, fu, fb) {
        (CTermData::Bool(a), CTermData::Bool(b), _, Some(fb)) => Ok(CTerm {
            term: CTermData::Bool(fb(a, b)),
            udef: false,
        }),
        (x, y, _, _) => Err(format!("Cannot perform op '{}' on {} and {}", name, x, y)),
    }
}

fn or_bool(a: Term, b: Term) -> Term {
    term![Op::BoolNaryOp(BoolNaryOp::Or); a, b]
}

pub fn or(a: CTerm, b: CTerm) -> Result<CTerm, String> {
    wrap_bin_logical("||", None, Some(or_bool), a, b)
}

fn and_bool(a: Term, b: Term) -> Term {
    term![Op::BoolNaryOp(BoolNaryOp::And); a, b]
}

pub fn and(a: CTerm, b: CTerm) -> Result<CTerm, String> {
    wrap_bin_logical("&&", None, Some(and_bool), a, b)
}

fn wrap_bin_cmp(
    name: &str,
    fu: Option<fn(Term, Term) -> Term>,
    fb: Option<fn(Term, Term) -> Term>,
    a: CTerm,
    b: CTerm,
) -> Result<CTerm, String> {
    let (a_arith, b_arith) = usual_arith_conversions(a, b);
    match (a_arith.term, b_arith.term, fu, fb) {
        (CTermData::Int(_, nx, x), CTermData::Int(_, ny, y), Some(fu), _) if nx == ny => {
            Ok(CTerm {
                term: CTermData::Bool(fu(x, y)),
                udef: false,
            })
        }
        (CTermData::Bool(x), CTermData::Bool(y), _, Some(fb)) => Ok(CTerm {
            term: CTermData::Bool(fb(x, y)),
            udef: false,
        }),
        (x, y, _, _) => Err(format!("Cannot perform op '{}' on {} and {}", name, x, y)),
    }
}

fn eq_base(a: Term, b: Term) -> Term {
    term![Op::Eq; a, b]
}

pub fn eq(a: CTerm, b: CTerm) -> Result<CTerm, String> {
    wrap_bin_cmp("==", Some(eq_base), Some(eq_base), a, b)
}

fn neq_base(a: Term, b: Term) -> Term {
    term![Op::Not; term![Op::Eq; a, b]]
}

pub fn neq(a: CTerm, b: CTerm) -> Result<CTerm, String> {
    wrap_bin_cmp("!=", Some(neq_base), Some(neq_base), a, b)
}

fn ult_uint(a: Term, b: Term) -> Term {
    term![Op::BvBinPred(BvBinPred::Ult); a, b]
}

pub fn ult(a: CTerm, b: CTerm) -> Result<CTerm, String> {
    wrap_bin_cmp("<", Some(ult_uint), None, a, b)
}

fn ule_uint(a: Term, b: Term) -> Term {
    term![Op::BvBinPred(BvBinPred::Ule); a, b]
}

pub fn ule(a: CTerm, b: CTerm) -> Result<CTerm, String> {
    wrap_bin_cmp("<=", Some(ule_uint), None, a, b)
}

fn ugt_uint(a: Term, b: Term) -> Term {
    term![Op::BvBinPred(BvBinPred::Ugt); a, b]
}

pub fn ugt(a: CTerm, b: CTerm) -> Result<CTerm, String> {
    wrap_bin_cmp(">", Some(ugt_uint), None, a, b)
}

fn uge_uint(a: Term, b: Term) -> Term {
    term![Op::BvBinPred(BvBinPred::Uge); a, b]
}

pub fn uge(a: CTerm, b: CTerm) -> Result<CTerm, String> {
    wrap_bin_cmp(">=", Some(uge_uint), None, a, b)
}

pub fn const_int(a: CTerm) -> Integer {
    let s = match &a.term {
        CTermData::Int(s, _, i) => match &i.op {
            Op::Const(Value::BitVector(f)) => {
                if *s {
                    f.as_sint()
                } else {
                    f.uint().clone()
                }
            }
            _ => {
                panic!("Expected a constant integer")
            }
        },
<<<<<<< HEAD
        _ => panic!("Not Int"),
=======
        _ => panic!("Not CInt"),
>>>>>>> 193f90fc
    };
    s
}

fn wrap_shift(name: &str, op: BvBinOp, a: CTerm, b: CTerm) -> Result<CTerm, String> {
    let bc = const_int(b);
    match &a.term {
        CTermData::Int(s, na, a) => Ok(CTerm {
            term: CTermData::Int(*s, *na, term![Op::BvBinOp(op); a.clone(), bv_lit(bc, *na)]),
            udef: false,
        }),
        x => Err(format!("Cannot perform op '{}' on {} and {}", name, x, bc)),
    }
}

pub fn shl(a: CTerm, b: CTerm) -> Result<CTerm, String> {
    wrap_shift("<<", BvBinOp::Shl, a, b)
}

pub fn shr(a: CTerm, b: CTerm) -> Result<CTerm, String> {
    wrap_shift(">>", BvBinOp::Lshr, a, b)
}

pub struct Ct {
    values: Option<HashMap<String, Integer>>,
}

fn idx_name(struct_name: &str, idx: usize) -> String {
    format!("{}.{}", struct_name, idx)
}

impl Ct {
    pub fn new(values: Option<HashMap<String, Integer>>) -> Self {
        Self { values }
    }
}

impl Embeddable for Ct {
    type T = CTerm;
    type Ty = Ty;
    fn declare(
        &self,
        ctx: &mut CirCtx,
        ty: &Self::Ty,
        raw_name: String,
        user_name: Option<String>,
        visibility: Option<PartyId>,
    ) -> Self::T {
        let get_int_val = || -> Integer {
            self.values
                .as_ref()
                .and_then(|vs| {
                    user_name
                        .as_ref()
                        .and_then(|n| vs.get(n))
                        .or_else(|| vs.get(&raw_name))
                })
                .cloned()
                .unwrap_or_else(|| Integer::from(0))
        };
        match ty {
            Ty::Bool => Self::T {
                term: CTermData::Bool(ctx.cs.borrow_mut().new_var(
                    &raw_name,
                    Sort::Bool,
                    || Value::Bool(get_int_val() != 0),
                    visibility,
                )),
                udef: false,
            },
            Ty::Int(s, w) => Self::T {
                term: CTermData::Int(
                    *s,
                    *w,
                    ctx.cs.borrow_mut().new_var(
                        &raw_name,
                        Sort::BitVector(*w),
                        || Value::BitVector(BitVector::new(get_int_val(), *w)),
                        visibility,
                    ),
                ),
                udef: false,
            },
            Ty::Array(n, _, ty) => {
                let v: Vec<Self::T> = (0..*n)
                    .map(|i| {
                        self.declare(
                            ctx,
                            &*ty,
                            idx_name(&raw_name, i),
                            user_name.as_ref().map(|u| idx_name(u, i)),
                            visibility,
                        )
                    })
                    .collect();
                let mut mem = ctx.mem.borrow_mut();
                let id = mem.zero_allocate(*n, 32, ty.num_bits());
                let arr = Self::T {
                    term: CTermData::Array(*ty.clone(), Some(id)),
                    udef: false,
                };
                for (i, t) in v.iter().enumerate() {
                    let val = t.term.term(ctx);
                    let t_term = leaf_term(Op::Const(Value::Bool(true)));
                    mem.store(id, bv_lit(i, 32), val, t_term);
                }
                arr
            }
<<<<<<< HEAD
            Ty::Ptr(n, ty) => {
                let v: Vec<Self::T> = (0..*n)
                    .map(|i| {
                        self.declare(
                            ctx,
                            &*ty,
                            idx_name(&raw_name, i),
                            user_name.as_ref().map(|u| idx_name(u, i)),
                            visibility,
                        )
                    })
                    .collect();
                let mut mem = ctx.mem.borrow_mut();
                let id = mem.zero_allocate(*n, 32, ty.num_bits());
                let ptr = Self::T {
                    term: CTermData::StackPtr(*ty.clone(), bv_lit(0, *n), Some(id)),
                    udef: false,
                };
                for (i, t) in v.iter().enumerate() {
                    let val = t.term.term(ctx);
                    let t_term = leaf_term(Op::Const(Value::Bool(true)));
                    mem.store(id, bv_lit(i, 32), val, t_term);
                }
                ptr
            }
=======
>>>>>>> 193f90fc
            Ty::Struct(n, fs) => {
                let fields: Vec<(String, CTerm)> = fs
                    .fields()
                    .map(|(f_name, f_ty)| {
                        (
                            f_name.clone(),
                            self.declare(
                                ctx,
                                f_ty,
                                field_name(&raw_name, f_name),
                                user_name.as_ref().map(|u| field_name(u, f_name)),
                                visibility,
                            ),
                        )
                    })
                    .collect();

<<<<<<< HEAD
                cterm(CTermData::Struct(
=======
                cterm(CTermData::CStruct(
>>>>>>> 193f90fc
                    Ty::Struct(n.to_string(), fs.clone()),
                    FieldList::new(fields),
                ))
            }
<<<<<<< HEAD
            Ty::Void => {
                unimplemented!("Void not implemented")
            }
=======
            _ => unimplemented!("Unimplemented declare: {}", ty),
>>>>>>> 193f90fc
        }
    }
    fn ite(&self, _ctx: &mut CirCtx, cond: Term, t: Self::T, f: Self::T) -> Self::T {
        match (t.term, f.term) {
            (CTermData::Bool(a), CTermData::Bool(b)) => Self::T {
                term: CTermData::Bool(term![Op::Ite; cond, a, b]),
                udef: false,
            },
            (CTermData::Int(sa, wa, a), CTermData::Int(sb, wb, b)) if wa == wb => Self::T {
                term: CTermData::Int(sa && sb, wa, term![Op::Ite; cond, a, b]),
                udef: false,
            },
<<<<<<< HEAD
            (CTermData::Struct(ta, fa), CTermData::Struct(tb, fb)) if ta == tb => {
=======
            (CTermData::CStruct(ta, fa), CTermData::CStruct(tb, fb)) if ta == tb => {
>>>>>>> 193f90fc
                let fields: Vec<(String, CTerm)> = fa
                    .fields()
                    .zip(fb.fields())
                    .map(|((a_name, a_term), (_b_name, b_term))| {
                        (
                            a_name.clone(),
                            self.ite(_ctx, cond.clone(), a_term.clone(), b_term.clone()),
                        )
                    })
                    .collect();

                Self::T {
<<<<<<< HEAD
                    term: CTermData::Struct(ta, FieldList::new(fields)),
                    udef: false,
                }
            }
            // (CTermData::Array(a_ty, a), CTermData::Array(b_ty, b)) if a_ty == b_ty => Self::T {
            //     term: CTermData::Array(
            //         a_ty,
            //         a.into_iter()
            //             .zip(b.into_iter())
            //             .map(|(a_i, b_i)| self.ite(ctx, cond.clone(), a_i, b_i))
            //             .collect(),
            //     ),
            //     udef: false,
            // },
=======
                    term: CTermData::CStruct(ta, FieldList::new(fields)),
                    udef: false,
                }
            }
>>>>>>> 193f90fc
            (t, f) => panic!("Cannot ITE {} and {}", t, f),
        }
    }

    fn assign(
        &self,
        ctx: &mut CirCtx,
        ty: &Self::Ty,
        name: String,
        t: Self::T,
        visibility: Option<PartyId>,
    ) -> Self::T {
        assert!(&t.term.type_() == ty);
        match (ty, t.term) {
            (_, CTermData::Bool(b)) => Self::T {
                term: CTermData::Bool(ctx.cs.borrow_mut().assign(&name, b, visibility)),
                udef: false,
            },
            (_, CTermData::Int(s, w, b)) => Self::T {
                term: CTermData::Int(s, w, ctx.cs.borrow_mut().assign(&name, b, visibility)),
                udef: false,
            },
<<<<<<< HEAD
            // (_, CTermData::Array(ety, list)) => Self::T {
            //     term: CTermData::Array(
            //         ety.clone(),
            //         list.into_iter()
            //             .enumerate()
            //             .map(|(i, elem)| {
            //                 self.assign(ctx, &ety, idx_name(&name, i), elem, visibility.clone())
            //             })
            //             .collect(),
            //     ),
            //     udef: false,
            // },
=======
>>>>>>> 193f90fc
            _ => unimplemented!(),
        }
    }

    fn values(&self) -> bool {
        self.values.is_some()
    }

    fn type_of(&self, cterm: &Self::T) -> Self::Ty {
        cterm.term.type_()
    }

    fn initialize_return(&self, ty: &Self::Ty, _ssa_name: &String) -> Self::T {
        match ty {
<<<<<<< HEAD
            Ty::Void => {
                unimplemented!("Void not implemented")
            }
            Ty::Bool => CTerm {
                term: CTermData::Bool(Sort::Bool.default_term()),
                udef: false,
            },
            Ty::Int(s, w) => CTerm {
                term: CTermData::Int(*s, *w, Sort::BitVector(*w).default_term()),
                udef: false,
            },
            Ty::Array(_s, _, ty) => CTerm {
                term: CTermData::Array(*ty.clone(), None),
=======
            Ty::Bool => CTerm {
                term: CTermData::CBool(Sort::Bool.default_term()),
                udef: false,
            },
            Ty::Int(s, w) => CTerm {
                term: CTermData::CInt(*s, *w, Sort::BitVector(*w).default_term()),
                udef: false,
            },
            Ty::Array(_s, _, ty) => CTerm {
                term: CTermData::CArray(*ty.clone(), None),
>>>>>>> 193f90fc
                udef: false,
            },
            Ty::Struct(_name, fs) => {
                let fields: Vec<(String, CTerm)> = fs
                    .fields()
                    .map(|(f_name, f_ty)| (f_name.clone(), self.initialize_return(f_ty, f_name)))
                    .collect();
                CTerm {
<<<<<<< HEAD
                    term: CTermData::Struct(ty.clone(), FieldList::new(fields)),
=======
                    term: CTermData::CStruct(ty.clone(), FieldList::new(fields)),
>>>>>>> 193f90fc
                    udef: false,
                }
            }
            Ty::Ptr(size, ty) => CTerm {
<<<<<<< HEAD
                term: CTermData::StackPtr(*ty.clone(), Sort::BitVector(*size).default_term(), None),
=======
                term: CTermData::CStackPtr(
                    *ty.clone(),
                    Sort::BitVector(*size).default_term(),
                    None,
                ),
>>>>>>> 193f90fc
                udef: false,
            },
        }
    }
}<|MERGE_RESOLUTION|>--- conflicted
+++ resolved
@@ -9,39 +9,22 @@
 use std::fmt::{self, Display, Formatter};
 
 #[derive(Clone)]
-#[allow(clippy::enum_variant_names)]
 pub enum CTermData {
-<<<<<<< HEAD
     Bool(Term),
     Int(bool, usize, Term),
     Array(Ty, Option<AllocId>),
     StackPtr(Ty, Term, Option<AllocId>),
     Struct(Ty, FieldList<CTerm>),
-=======
-    CBool(Term),
-    CInt(bool, usize, Term),
-    CArray(Ty, Option<AllocId>),
-    CStackPtr(Ty, Term, Option<AllocId>),
-    CStruct(Ty, FieldList<CTerm>),
->>>>>>> 193f90fc
 }
 
 impl CTermData {
     pub fn type_(&self) -> Ty {
         match self {
-<<<<<<< HEAD
             Self::Bool(_) => Ty::Bool,
             Self::Int(s, w, _) => Ty::Int(*s, *w),
             Self::Array(t, _) => t.clone(),
             Self::StackPtr(t, _o, _) => t.clone(),
             Self::Struct(ty, _) => ty.clone(),
-=======
-            Self::CBool(_) => Ty::Bool,
-            Self::CInt(s, w, _) => Ty::Int(*s, *w),
-            Self::CArray(t, _) => t.clone(),
-            Self::CStackPtr(t, _o, _) => t.clone(),
-            Self::CStruct(ty, _) => ty.clone(),
->>>>>>> 193f90fc
         }
     }
     /// Get all IR terms inside this value, as a list.
@@ -49,15 +32,9 @@
         let mut output: Vec<Term> = Vec::new();
         fn terms_tail(term_: &CTermData, output: &mut Vec<Term>, inner_ctx: &CirCtx) {
             match term_ {
-<<<<<<< HEAD
                 CTermData::Bool(t) => output.push(t.clone()),
                 CTermData::Int(_, _, t) => output.push(t.clone()),
                 CTermData::Array(t, a) => {
-=======
-                CTermData::CBool(t) => output.push(t.clone()),
-                CTermData::CInt(_, _, t) => output.push(t.clone()),
-                CTermData::CArray(t, a) => {
->>>>>>> 193f90fc
                     let alloc_id = a.unwrap_or_else(|| panic!("Unknown AllocID: {:#?}", a));
                     if let Ty::Array(l, _, _) = t {
                         for i in 0..*l {
@@ -67,7 +44,6 @@
                         }
                     }
                 }
-<<<<<<< HEAD
                 CTermData::StackPtr(t, _o, a) => {
                     let alloc_id = a.unwrap_or_else(|| panic!("Unknown AllocID: {:#?}", a));
                     match t {
@@ -90,21 +66,6 @@
                     }
                 }
                 CTermData::Struct(_, fs) => {
-=======
-                CTermData::CStackPtr(t, _o, a) => {
-                    let alloc_id = a.unwrap_or_else(|| panic!("Unknown AllocID: {:#?}", a));
-                    if let Ty::Array(l, _, _) = t {
-                        for i in 0..*l {
-                            let offset = bv_lit(i, 32);
-                            let idx_term = inner_ctx.mem.borrow_mut().load(alloc_id, offset);
-                            output.push(idx_term);
-                        }
-                    } else {
-                        panic!("Unsupported type for stack pointer: {:#?}", t);
-                    }
-                }
-                CTermData::CStruct(_, fs) => {
->>>>>>> 193f90fc
                     for (_name, ct) in fs.fields() {
                         let mut ts = ct.term.terms(inner_ctx);
                         output.append(&mut ts);
@@ -118,35 +79,22 @@
 
     pub fn term(&self, ctx: &CirCtx) -> Term {
         let ts = self.terms(ctx);
-<<<<<<< HEAD
         if ts.len() == 1 {
             ts.get(0).unwrap().clone()
         } else {
             term(Op::Tuple, ts)
         }
-=======
-        assert!(ts.len() == 1);
-        ts.get(0).unwrap().clone()
->>>>>>> 193f90fc
     }
 }
 
 impl Display for CTermData {
     fn fmt(&self, f: &mut Formatter) -> fmt::Result {
         match self {
-<<<<<<< HEAD
             CTermData::Bool(x) => write!(f, "Bool({})", x),
             CTermData::Int(_, _, x) => write!(f, "Int({})", x),
             CTermData::Array(t, _) => write!(f, "Array({:#?})", t),
             CTermData::StackPtr(t, s, _) => write!(f, "Ptr{:#?}({:#?})", t, s),
             CTermData::Struct(t, _) => write!(f, "Struct({})", t),
-=======
-            CTermData::CBool(x) => write!(f, "Bool({})", x),
-            CTermData::CInt(_, _, x) => write!(f, "Int({})", x),
-            CTermData::CArray(t, _) => write!(f, "Array({:#?})", t),
-            CTermData::CStackPtr(t, s, _) => write!(f, "Ptr{:#?}({:#?})", s, t),
-            CTermData::CStruct(t, _) => write!(f, "Struct({})", t),
->>>>>>> 193f90fc
         }
     }
 }
@@ -187,7 +135,6 @@
 //             return term![Op::BvShl, vec![to_w, from_w, t]];
 //         } else {
 //             println!("int resize 2");
-<<<<<<< HEAD
 //             CTermData::Int(false, to_w, t)
 //         }
 //     } else if from_w == to_w {
@@ -196,16 +143,6 @@
 //     } else {
 //         println!("int resize 4");
 //         CTermData::Int(from_s, from_w, term![Op::BvExtract(0, to_w); t])
-=======
-//             CTermData::CInt(false, to_w, t)
-//         }
-//     } else if from_w == to_w {
-//         println!("int resize 3");
-//         CTermData::CInt(from_s, from_w, t)
-//     } else {
-//         println!("int resize 4");
-//         CTermData::CInt(from_s, from_w, term![Op::BvExtract(0, to_w); t])
->>>>>>> 193f90fc
 //     }
 
 //     // let from_w = if from_s { 1 } else { 0 };
@@ -230,11 +167,7 @@
             Some(Ty::Bool) => t.clone(),
             _ => panic!("Bad cast from {} to {:?}", ty, to_ty),
         },
-<<<<<<< HEAD
         CTermData::Int(_s, w, ref term) => match to_ty {
-=======
-        CTermData::CInt(_s, w, ref term) => match to_ty {
->>>>>>> 193f90fc
             Some(Ty::Bool) => CTerm {
                 term: CTermData::Bool(term![Op::Not; term![Op::Eq; bv_lit(0, w), term.clone()]]),
                 udef: t.udef,
@@ -244,36 +177,23 @@
                 // TODO: add int resize
                 // let term_ = int_resize(s, w, to_s, to_w, term.clone());
                 CTerm {
-<<<<<<< HEAD
                     term: CTermData::Int(to_s, to_w, term.clone()),
-=======
-                    term: CTermData::CInt(to_s, to_w, term.clone()),
->>>>>>> 193f90fc
                     udef: t.udef,
                 }
             }
             _ => panic!("Bad cast from {} to {:?}", ty, to_ty),
         },
-<<<<<<< HEAD
         CTermData::Array(ref ty, id) => match to_ty {
             Some(Ty::Ptr(_, _)) => {
                 let offset = bv_lit(0, 32);
                 CTerm {
                     term: CTermData::StackPtr(ty.clone(), offset, id),
-=======
-        CTermData::CArray(ref ty, id) => match to_ty {
-            Some(Ty::Ptr(_, _)) => {
-                let offset = bv_lit(0, 32);
-                CTerm {
-                    term: CTermData::CStackPtr(ty.clone(), offset, id),
->>>>>>> 193f90fc
                     udef: t.udef,
                 }
             }
             Some(Ty::Array(_, _, _)) => t.clone(),
             _ => panic!("Bad cast from {:#?} to {:?}", ty, to_ty),
         },
-<<<<<<< HEAD
         CTermData::Struct(ref ty, ref _term) => match to_ty {
             Some(Ty::Struct(_, _)) => t.clone(),
             _ => panic!("Bad cast from {:#?} to {:?}", ty, to_ty),
@@ -282,16 +202,6 @@
             Some(Ty::Ptr(_, _)) => t.clone(),
             Some(Ty::Array(_, _, a_ty)) => CTerm {
                 term: CTermData::Array(*a_ty, id),
-=======
-        CTermData::CStruct(ref ty, ref _term) => match to_ty {
-            Some(Ty::Struct(_, _)) => t.clone(),
-            _ => panic!("Bad cast from {:#?} to {:?}", ty, to_ty),
-        },
-        CTermData::CStackPtr(ref ty, _, id) => match to_ty {
-            Some(Ty::Ptr(_, _)) => t.clone(),
-            Some(Ty::Array(_, _, a_ty)) => CTerm {
-                term: CTermData::CArray(*a_ty, id),
->>>>>>> 193f90fc
                 udef: t.udef,
             },
             _ => panic!("Bad cast from {:#?} to {:?}", ty, to_ty),
@@ -406,17 +316,6 @@
             term: CTermData::StackPtr(ty, fu(offset, y), aid),
             udef: false,
         }),
-        (CTermData::CArray(ty, aid), CTermData::CInt(_, _, y), Some(fu), _) => Ok(CTerm {
-            term: CTermData::CStackPtr(ty, fu(bv_lit(0, 32), y), aid),
-            udef: false,
-        }),
-        (CTermData::CStackPtr(ty, offset, aid), CTermData::CInt(_, _, y), Some(fu), _) => {
-            Ok(CTerm {
-                term: CTermData::CStackPtr(ty, fu(offset, y), aid),
-                udef: false,
-            })
-        }
-
         (x, y, _, _) => Err(format!("Cannot perform op '{}' on {} and {}", name, x, y)),
     }
 }
@@ -604,11 +503,7 @@
                 panic!("Expected a constant integer")
             }
         },
-<<<<<<< HEAD
         _ => panic!("Not Int"),
-=======
-        _ => panic!("Not CInt"),
->>>>>>> 193f90fc
     };
     s
 }
@@ -717,34 +612,6 @@
                 }
                 arr
             }
-<<<<<<< HEAD
-            Ty::Ptr(n, ty) => {
-                let v: Vec<Self::T> = (0..*n)
-                    .map(|i| {
-                        self.declare(
-                            ctx,
-                            &*ty,
-                            idx_name(&raw_name, i),
-                            user_name.as_ref().map(|u| idx_name(u, i)),
-                            visibility,
-                        )
-                    })
-                    .collect();
-                let mut mem = ctx.mem.borrow_mut();
-                let id = mem.zero_allocate(*n, 32, ty.num_bits());
-                let ptr = Self::T {
-                    term: CTermData::StackPtr(*ty.clone(), bv_lit(0, *n), Some(id)),
-                    udef: false,
-                };
-                for (i, t) in v.iter().enumerate() {
-                    let val = t.term.term(ctx);
-                    let t_term = leaf_term(Op::Const(Value::Bool(true)));
-                    mem.store(id, bv_lit(i, 32), val, t_term);
-                }
-                ptr
-            }
-=======
->>>>>>> 193f90fc
             Ty::Struct(n, fs) => {
                 let fields: Vec<(String, CTerm)> = fs
                     .fields()
@@ -762,22 +629,12 @@
                     })
                     .collect();
 
-<<<<<<< HEAD
                 cterm(CTermData::Struct(
-=======
-                cterm(CTermData::CStruct(
->>>>>>> 193f90fc
                     Ty::Struct(n.to_string(), fs.clone()),
                     FieldList::new(fields),
                 ))
             }
-<<<<<<< HEAD
-            Ty::Void => {
-                unimplemented!("Void not implemented")
-            }
-=======
             _ => unimplemented!("Unimplemented declare: {}", ty),
->>>>>>> 193f90fc
         }
     }
     fn ite(&self, _ctx: &mut CirCtx, cond: Term, t: Self::T, f: Self::T) -> Self::T {
@@ -790,11 +647,7 @@
                 term: CTermData::Int(sa && sb, wa, term![Op::Ite; cond, a, b]),
                 udef: false,
             },
-<<<<<<< HEAD
             (CTermData::Struct(ta, fa), CTermData::Struct(tb, fb)) if ta == tb => {
-=======
-            (CTermData::CStruct(ta, fa), CTermData::CStruct(tb, fb)) if ta == tb => {
->>>>>>> 193f90fc
                 let fields: Vec<(String, CTerm)> = fa
                     .fields()
                     .zip(fb.fields())
@@ -807,27 +660,10 @@
                     .collect();
 
                 Self::T {
-<<<<<<< HEAD
                     term: CTermData::Struct(ta, FieldList::new(fields)),
                     udef: false,
                 }
             }
-            // (CTermData::Array(a_ty, a), CTermData::Array(b_ty, b)) if a_ty == b_ty => Self::T {
-            //     term: CTermData::Array(
-            //         a_ty,
-            //         a.into_iter()
-            //             .zip(b.into_iter())
-            //             .map(|(a_i, b_i)| self.ite(ctx, cond.clone(), a_i, b_i))
-            //             .collect(),
-            //     ),
-            //     udef: false,
-            // },
-=======
-                    term: CTermData::CStruct(ta, FieldList::new(fields)),
-                    udef: false,
-                }
-            }
->>>>>>> 193f90fc
             (t, f) => panic!("Cannot ITE {} and {}", t, f),
         }
     }
@@ -850,21 +686,6 @@
                 term: CTermData::Int(s, w, ctx.cs.borrow_mut().assign(&name, b, visibility)),
                 udef: false,
             },
-<<<<<<< HEAD
-            // (_, CTermData::Array(ety, list)) => Self::T {
-            //     term: CTermData::Array(
-            //         ety.clone(),
-            //         list.into_iter()
-            //             .enumerate()
-            //             .map(|(i, elem)| {
-            //                 self.assign(ctx, &ety, idx_name(&name, i), elem, visibility.clone())
-            //             })
-            //             .collect(),
-            //     ),
-            //     udef: false,
-            // },
-=======
->>>>>>> 193f90fc
             _ => unimplemented!(),
         }
     }
@@ -879,7 +700,6 @@
 
     fn initialize_return(&self, ty: &Self::Ty, _ssa_name: &String) -> Self::T {
         match ty {
-<<<<<<< HEAD
             Ty::Void => {
                 unimplemented!("Void not implemented")
             }
@@ -893,18 +713,6 @@
             },
             Ty::Array(_s, _, ty) => CTerm {
                 term: CTermData::Array(*ty.clone(), None),
-=======
-            Ty::Bool => CTerm {
-                term: CTermData::CBool(Sort::Bool.default_term()),
-                udef: false,
-            },
-            Ty::Int(s, w) => CTerm {
-                term: CTermData::CInt(*s, *w, Sort::BitVector(*w).default_term()),
-                udef: false,
-            },
-            Ty::Array(_s, _, ty) => CTerm {
-                term: CTermData::CArray(*ty.clone(), None),
->>>>>>> 193f90fc
                 udef: false,
             },
             Ty::Struct(_name, fs) => {
@@ -913,24 +721,12 @@
                     .map(|(f_name, f_ty)| (f_name.clone(), self.initialize_return(f_ty, f_name)))
                     .collect();
                 CTerm {
-<<<<<<< HEAD
                     term: CTermData::Struct(ty.clone(), FieldList::new(fields)),
-=======
-                    term: CTermData::CStruct(ty.clone(), FieldList::new(fields)),
->>>>>>> 193f90fc
                     udef: false,
                 }
             }
             Ty::Ptr(size, ty) => CTerm {
-<<<<<<< HEAD
                 term: CTermData::StackPtr(*ty.clone(), Sort::BitVector(*size).default_term(), None),
-=======
-                term: CTermData::CStackPtr(
-                    *ty.clone(),
-                    Sort::BitVector(*size).default_term(),
-                    None,
-                ),
->>>>>>> 193f90fc
                 udef: false,
             },
         }
