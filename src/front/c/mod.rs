//! The C front-end

mod ast_utils;
mod parser;
mod term;
mod types;

use super::FrontEnd;
use crate::circify::{Circify, Loc, Val};
use crate::front::c::ast_utils::*;
use crate::front::c::term::*;
<<<<<<< HEAD
use crate::front::c::types::Ty;
=======
use crate::front::c::types::*;
>>>>>>> fda3fa76
use crate::ir::proof::ConstraintMetadata;
use crate::ir::term::*;
use lang_c::ast::*;
use lang_c::span::Node;
use log::debug;

// use std::collections::HashMap;
use std::fmt::{self, Display, Formatter};
use std::path::PathBuf;

const PUBLIC_VIS: Option<PartyId> = None;

/// Inputs to the C compiler
pub struct Inputs {
    /// The file to look for `main` in.
    pub file: PathBuf,
    /// The file to look for concrete arguments to main in. Optional.
    ///
    /// ## Examples
    ///
    /// If main takes `x: u64, y: field`, this file might contain
    ///
    /// ```ignore
    /// x 4
    /// y -1
    /// ```
    pub inputs: Option<PathBuf>,
    /// The mode to generate for (MPC or proof). Effects visibility.
    pub mode: Mode,
}

#[derive(Clone, Copy, Debug)]
/// Kind of circuit to generate. Effects privacy labels.
pub enum Mode {
    /// Generating an MPC circuit. Inputs are public or private (to a party in 1..N).
    Mpc(u8),
    /// Generating for a proof circuit. Inputs are public of private (to the prover).
    Proof,
    /// Generating for an optimization circuit. Inputs are existentially quantified.
    /// There should be only one output, which will be maximized.
    Opt,
}

impl Display for Mode {
    fn fmt(&self, f: &mut Formatter<'_>) -> fmt::Result {
        match self {
            &Mode::Mpc(n) => write!(f, "{}-pc", n),
            &Mode::Proof => write!(f, "proof"),
            &Mode::Opt => write!(f, "opt"),
        }
    }
}

/// The C front-end. Implements [FrontEnd].
pub struct C;

impl FrontEnd for C {
    type Inputs = Inputs;
    fn gen(i: Inputs) -> Computation {
        let parser = parser::CParser::new();
        let p = parser.parse_file(&i.file).unwrap();
        let mut g = CGen::new(i.inputs, i.mode, p.unit);
        g.gen();
        g.circ.consume().borrow().clone()
    }
}

struct CGen {
    circ: Circify<Ct>,
    mode: Mode,
<<<<<<< HEAD
    _source: String,
=======
>>>>>>> fda3fa76
    tu: TranslationUnit,
}

enum CLoc {
    Var(Loc),
    Idx(Box<CLoc>, CTerm),
}

impl CLoc {
    fn loc(&self) -> &Loc {
        match self {
            CLoc::Var(l) => l,
            CLoc::Idx(i, _) => i.loc(),
        }
    }
}

impl CGen {
<<<<<<< HEAD
    fn new(inputs: Option<PathBuf>, mode: Mode, _source: String, tu: TranslationUnit) -> Self {
        let this = Self { 
            circ: Circify::new(Ct::new(inputs.map(|i| parser::parse_inputs(i)))),
            mode,
            _source, 
            tu, 
=======
    fn new(inputs: Option<PathBuf>, mode: Mode, tu: TranslationUnit) -> Self {
        let this = Self {
            circ: Circify::new(Ct::new(inputs.map(|i| parser::parse_inputs(i)))),
            mode,
            tu,
>>>>>>> fda3fa76
        };
        this.circ
            .cir_ctx()
            .cs
            .borrow_mut()
            .metadata
            .add_prover_and_verifier();
        this
    }

    /// Unwrap a result of an error and abort
    fn err<E: Display>(&self, e: E) -> ! {
        println!("Error: {}", e);
        std::process::exit(1)
    }

    /// Unwrap result of a computation
    fn unwrap<CTerm, E: Display>(&self, r: Result<CTerm, E>) -> CTerm {
        r.unwrap_or_else(|e| self.err(e))
    }

    fn apply_lval_mod(&mut self, base: CTerm, loc: CLoc, val: CTerm) -> Result<CTerm, String> {
        match loc {
            CLoc::Var(_) => Ok(val),
            CLoc::Idx(inner_loc, idx) => {
                let old_inner = array_select(base.clone(), idx.clone())?;
                let new_inner = self.apply_lval_mod(old_inner, *inner_loc, val)?;
                array_store(base, idx, new_inner)
            }
        }
    }

    fn mod_lval(&mut self, l: CLoc, t: CTerm) -> Result<(), String> {
        let var = l.loc().clone();
        let old = self
            .circ
            .get_value(var.clone())
            .map_err(|e| format!("{}", e))?
            .unwrap_term();
        let new = self.apply_lval_mod(old, l, t)?;
        self.circ
            .assign(var, Val::Term(new))
            .map_err(|e| format!("{}", e))
            .map(|_| ())
    }

    fn lval(&mut self, expr: Box<Node<Expression>>) -> CLoc {
        match expr.node {
            Expression::Identifier(_) => {
                let base_name = name_from_ident(&expr.node);
                CLoc::Var(Loc::local(base_name))
            }
            Expression::BinaryOperator(node) => {
                let bin_op = node.node;
                match bin_op.operator.node {
                    BinaryOperator::Index => {
                        let base_name = name_from_ident(&bin_op.lhs.node);
                        let idx = self.gen_expr(bin_op.rhs.node);
                        CLoc::Idx(Box::new(CLoc::Var(Loc::local(base_name))), idx)
                    }
                    _ => unimplemented!("Invalid left hand value"),
                }
            }
            _ => unimplemented!("Invalid left hand value"),
        }
    }

    /// Interpret the party association of input parameters 
    fn interpret_visibility(&mut self, ext: &DeclarationSpecifier) -> Option<PartyId> {
        if let DeclarationSpecifier::Extension(nodes) = ext {
            assert!(nodes.len() == 1);
            let node = nodes.first().unwrap();
            if let Extension::Attribute(attr) = &node.node {
                let name = &attr.name;
                return match name.node.as_str() {
                    "public" => PUBLIC_VIS.clone(),
                    "private" => match self.mode {
                        Mode::Mpc(n_parties) => {
                            assert!(attr.arguments.len() == 1);
                            let arg = attr.arguments.first().unwrap();
                            let cons = self.gen_expr(arg.node.clone());
                            let num_val = const_int(cons).ok()?;
                            if num_val <= n_parties {
                                Some(num_val.to_u8()?)
                            } else {
                                self.err(format!(
                                    "Party number {} greater than the number of parties ({})",
                                    num_val, n_parties
                                ))
                            }
                        }
                        _ => unimplemented!("Mode {} is not supported.", self.mode),
                    },
                    _ => panic!("Unknown visibility: {:#?}", name),
                };
            }
        }
        panic!("Bad visibility declaration.");
    }

    fn const_(&self, c: Constant) -> CTerm {
        match c {
            Constant::Integer(i) => CTerm {
                term: CTermData::CInt(32, bv_lit(i.number.parse::<i32>().unwrap(), 32)),
                udef: false,
            },
            _ => unimplemented!("Constant {:#?} hasn't been implemented", c),
        }
    }

    fn get_bin_op(&self, op: BinaryOperator) -> fn(CTerm, CTerm) -> Result<CTerm, String> {
        match op {
            BinaryOperator::Plus => add,
            BinaryOperator::Minus => sub,
            BinaryOperator::Multiply => mul,
            BinaryOperator::Equals => eq,
            BinaryOperator::Greater => ugt,
            BinaryOperator::GreaterOrEqual => uge,
            BinaryOperator::Less => ult,
            BinaryOperator::LessOrEqual => ule,
            BinaryOperator::BitwiseAnd => bitand,
            BinaryOperator::BitwiseOr => bitor,
            BinaryOperator::BitwiseXor => bitxor,
            BinaryOperator::LogicalAnd => and,
            BinaryOperator::LogicalOr => or,
            BinaryOperator::Index => array_select,
            _ => unimplemented!("BinaryOperator {:#?} hasn't been implemented", op),
        }
    }

    fn gen_expr(&mut self, expr: Expression) -> CTerm {
        let res = match expr.clone() {
            Expression::Identifier(node) => Ok(self
                .unwrap(self.circ.get_value(Loc::local(node.node.name.clone())))
                .unwrap_term()),
            Expression::Constant(node) => Ok(self.const_(node.node)),
            Expression::BinaryOperator(node) => {
                let bin_op = node.node;
                match bin_op.operator.node {
                    BinaryOperator::Assign => {
                        let e = self.gen_expr(bin_op.rhs.node);
                        let lval = self.lval(bin_op.lhs);
                        let mod_res = self.mod_lval(lval, e.clone());
                        self.unwrap(mod_res);
                        Ok(e)
                    }
                    _ => {
                        let f = self.get_bin_op(bin_op.operator.node);
                        let a = self.gen_expr(bin_op.lhs.node);
                        let b = self.gen_expr(bin_op.rhs.node);
                        f(a, b)
                    }
                }
            }
            Expression::Cast(node) => {
                let CastExpression {
                    type_name,
                    expression,
                } = node.node;
                let to_ty = cast_type(type_name.node);
                let expr = self.gen_expr(expression.node);
                Ok(cast(to_ty, expr))
            }
            _ => unimplemented!("Expr {:#?} hasn't been implemented", expr),
        };
        self.unwrap(res)
    }

    fn gen_init(&mut self, init: Initializer) -> CTerm {
        match init {
            Initializer::Expression(e) => self.gen_expr(e.node),
            Initializer::List(l) => {
                let mut values: Vec<CTerm> = Vec::new();
                for li in l {
                    let expr = self.gen_init(li.node.initializer.node);
                    values.push(expr)
                }
                let arr = new_array(values);
                arr.unwrap()
            }
        }
    }

    fn gen_decl(&mut self, decl: Declaration) {
        let decl_info = get_decl_info(decl.clone());
        let d = decl.declarators.first().unwrap().node.clone();
        let derived = &d.declarator.node.derived;
        let mut derived_ty: Ty = decl_info.ty;
        if derived.len() != 0 {
            for d in derived {
                match &d.node {
                    DerivedDeclarator::Array(arr) => {
                        let _quals = &arr.node.qualifiers;
                        if let ArraySize::VariableExpression(size) =
                            &arr.node.size
                        {
                            if let Expression::Constant(con) = &size.node {
                                if let Constant::Integer(i) = &con.node {
                                    let len: usize =
                                        i.number.parse::<usize>().unwrap();
                                    match derived_ty {
                                        Ty::Array(_, _) => {
                                            derived_ty = Ty::Array(
                                                len,
                                                Box::new(derived_ty),
                                            )
                                        }
                                        _ => {
                                            derived_ty = Ty::Array(
                                                len,
                                                Box::new(derived_ty.clone()),
                                            )
                                        }
                                    }
                                }
                            }
                        }
                    }
                    DerivedDeclarator::Pointer(_ptr) => {
                        unimplemented!("pointers not implemented yet");
                    }
                    _ => panic!("Not implemented: {:#?}", d),
                }
            }
        }
        let expr: CTerm;
        if let Some(init) = d.initializer {
            expr = self.gen_init(init.node);
        } else {
            expr = derived_ty.default();
        }

        let res = self.circ.declare_init(
            decl_info.name,
            derived_ty.clone(),
            Val::Term(cast(Some(derived_ty.clone()), expr)),
        );
        self.unwrap(res);
    }
   

    fn gen_stmt(&mut self, stmt: Statement) {
        match stmt {
            Statement::Compound(nodes) => {
                for node in nodes {
                    match node.node {
                        BlockItem::Declaration(decl) => {
                            self.gen_decl(decl.node);
                        }
                        BlockItem::Statement(stmt) => {
                            self.gen_stmt(stmt.node);
                        }
                        BlockItem::StaticAssert(_sa) => {
                            unimplemented!("Static Assert not supported yet")
                        }
                    }
                }
            }
            Statement::If(node) => {
                let cond = self.gen_expr(node.node.condition.node);
<<<<<<< HEAD
                let t_cond = self.circ.enter_condition(cond.term.term());
                self.unwrap(t_cond);
                self.gen_stmt(node.node.then_statement.node);

                if let Some(false_br) = node.node.else_statement {
                    self.gen_stmt(false_br.node);
                } 

                self.circ.exit_condition();

=======
                // TODO Cast to boolean for condition;
                let t_res = self.circ.enter_condition(cond.term.term());
                self.unwrap(t_res);
                self.gen_stmt(node.node.then_statement.node);
                self.circ.exit_condition();

                if let Some(f_cond) = node.node.else_statement {
                    let f_res = self.circ.enter_condition(term!(Op::Not; cond.term.term()));
                    self.unwrap(f_res);
                    self.gen_stmt(f_cond.node);
                    self.circ.exit_condition();
                }
>>>>>>> fda3fa76
            }
            Statement::Return(ret) => {
                match ret {
                    Some(expr) => {
                        let ret = self.gen_expr(expr.node);
                        let ret_res = self.circ.return_(Some(ret));
                        self.unwrap(ret_res);
                    }
                    None => {
                        let ret_res = self.circ.return_(None);
                        self.unwrap(ret_res);
                    }
                };
            }
            Statement::Expression(expr) => {
                let e = expr.unwrap().node;
                self.gen_expr(e);
            }
            _ => unimplemented!("Statement {:#?} hasn't been implemented", stmt),
        }
    }

    fn gen(&mut self) {
        let TranslationUnit(nodes) = self.tu.clone();
        for n in nodes.iter() {
            match n.node {
                ExternalDeclaration::Declaration(ref decl) => {
                    debug!("{:#?}", decl);
                }
                ExternalDeclaration::FunctionDefinition(ref fn_def) => {
                    debug!("{:#?}", fn_def.node.clone());
                    let fn_info = ast_utils::get_fn_info(&fn_def.node);
                    self.circ.enter_fn(fn_info.name.to_owned(), fn_info.ret_ty);
                    for arg in fn_info.args.iter() {
                        assert!(arg.specifiers.len() == 2);
                        let p = &arg.specifiers[0];
                        let vis = self.interpret_visibility(&p.node);
                        let t = &arg.specifiers[1];
                        let ty = type_(&t.node);
                        let d = &arg.declarator.as_ref().unwrap().node;
                        let name = name_from_decl(d);
                        let r = self.circ.declare(name.clone(), &ty.unwrap(), true, vis);
                        self.unwrap(r);
                    }
                    self.gen_stmt(fn_info.body.clone());
                    if let Some(r) = self.circ.exit_fn() {
                        let ret_term = r.unwrap_term();
                        let ret_terms = ret_term.term.terms();
                        self.circ
                            .cir_ctx()
                            .cs
                            .borrow_mut()
                            .outputs
                            .extend(ret_terms);
                    }
                }
                _ => unimplemented!("Haven't implemented node: {:?}", n.node),
            }
        }
    }
}<|MERGE_RESOLUTION|>--- conflicted
+++ resolved
@@ -9,11 +9,7 @@
 use crate::circify::{Circify, Loc, Val};
 use crate::front::c::ast_utils::*;
 use crate::front::c::term::*;
-<<<<<<< HEAD
-use crate::front::c::types::Ty;
-=======
 use crate::front::c::types::*;
->>>>>>> fda3fa76
 use crate::ir::proof::ConstraintMetadata;
 use crate::ir::term::*;
 use lang_c::ast::*;
@@ -84,10 +80,6 @@
 struct CGen {
     circ: Circify<Ct>,
     mode: Mode,
-<<<<<<< HEAD
-    _source: String,
-=======
->>>>>>> fda3fa76
     tu: TranslationUnit,
 }
 
@@ -106,20 +98,11 @@
 }
 
 impl CGen {
-<<<<<<< HEAD
-    fn new(inputs: Option<PathBuf>, mode: Mode, _source: String, tu: TranslationUnit) -> Self {
-        let this = Self { 
-            circ: Circify::new(Ct::new(inputs.map(|i| parser::parse_inputs(i)))),
-            mode,
-            _source, 
-            tu, 
-=======
     fn new(inputs: Option<PathBuf>, mode: Mode, tu: TranslationUnit) -> Self {
         let this = Self {
             circ: Circify::new(Ct::new(inputs.map(|i| parser::parse_inputs(i)))),
             mode,
             tu,
->>>>>>> fda3fa76
         };
         this.circ
             .cir_ctx()
@@ -187,43 +170,47 @@
         }
     }
 
-    /// Interpret the party association of input parameters 
-    fn interpret_visibility(&mut self, ext: &DeclarationSpecifier) -> Option<PartyId> {
-        if let DeclarationSpecifier::Extension(nodes) = ext {
-            assert!(nodes.len() == 1);
-            let node = nodes.first().unwrap();
-            if let Extension::Attribute(attr) = &node.node {
-                let name = &attr.name;
-                return match name.node.as_str() {
-                    "public" => PUBLIC_VIS.clone(),
-                    "private" => match self.mode {
-                        Mode::Mpc(n_parties) => {
-                            assert!(attr.arguments.len() == 1);
-                            let arg = attr.arguments.first().unwrap();
-                            let cons = self.gen_expr(arg.node.clone());
-                            let num_val = const_int(cons).ok()?;
-                            if num_val <= n_parties {
-                                Some(num_val.to_u8()?)
-                            } else {
-                                self.err(format!(
-                                    "Party number {} greater than the number of parties ({})",
-                                    num_val, n_parties
-                                ))
-                            }
+
+
+/// Interpret the party association of input parameters 
+pub fn interpret_visibility(&mut self, ext: &DeclarationSpecifier) -> Option<PartyId> {
+    if let DeclarationSpecifier::Extension(nodes) = ext {
+        assert!(nodes.len() == 1);
+        let node = nodes.first().unwrap();
+        if let Extension::Attribute(attr) = &node.node {
+            let name = &attr.name;
+            return match name.node.as_str() {
+                "public" => PUBLIC_VIS.clone(),
+                "private" => match self.mode {
+                    Mode::Mpc(n_parties) => {
+                        assert!(attr.arguments.len() == 1);
+                        let arg = attr.arguments.first().unwrap();
+                        let cons = self.gen_expr(arg.node.clone());
+                        let num_val = const_int(cons).ok()?;
+                        if num_val <= n_parties {
+                            Some(num_val.to_u8()?)
+                        } else {
+                            self.err(format!(
+                                "Party number {} greater than the number of parties ({})",
+                                num_val, n_parties
+                            ))
                         }
-                        _ => unimplemented!("Mode {} is not supported.", self.mode),
-                    },
-                    _ => panic!("Unknown visibility: {:#?}", name),
-                };
-            }
-        }
-        panic!("Bad visibility declaration.");
-    }
+                    }
+                    _ => unimplemented!("Mode {} is not supported.", self.mode),
+                },
+                _ => panic!("Unknown visibility: {:#?}", name),
+            };
+        }
+    }
+    panic!("Bad visibility declaration.");
+}
+
 
     fn const_(&self, c: Constant) -> CTerm {
         match c {
+            // TODO: move const integer function out to separate function
             Constant::Integer(i) => CTerm {
-                term: CTermData::CInt(32, bv_lit(i.number.parse::<i32>().unwrap(), 32)),
+                term: CTermData::CInt(true, 32, bv_lit(i.number.parse::<i32>().unwrap(), 32)),
                 udef: false,
             },
             _ => unimplemented!("Constant {:#?} hasn't been implemented", c),
@@ -380,18 +367,6 @@
             }
             Statement::If(node) => {
                 let cond = self.gen_expr(node.node.condition.node);
-<<<<<<< HEAD
-                let t_cond = self.circ.enter_condition(cond.term.term());
-                self.unwrap(t_cond);
-                self.gen_stmt(node.node.then_statement.node);
-
-                if let Some(false_br) = node.node.else_statement {
-                    self.gen_stmt(false_br.node);
-                } 
-
-                self.circ.exit_condition();
-
-=======
                 // TODO Cast to boolean for condition;
                 let t_res = self.circ.enter_condition(cond.term.term());
                 self.unwrap(t_res);
@@ -404,7 +379,6 @@
                     self.gen_stmt(f_cond.node);
                     self.circ.exit_condition();
                 }
->>>>>>> fda3fa76
             }
             Statement::Return(ret) => {
                 match ret {
