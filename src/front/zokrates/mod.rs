//! The ZoKrates front-end

mod parser;
mod term;

use super::{FrontEnd, Mode};
use crate::circify::{Circify, Loc, Val};
use crate::ir::proof::{self, ConstraintMetadata};
use crate::ir::term::extras::Letified;
use crate::ir::term::*;
use log::debug;
use rug::Integer;
use std::collections::HashMap;
use std::fmt::Display;
use std::path::{Path, PathBuf};
use std::str::FromStr;
use zokrates_pest_ast as ast;

use term::*;

/// The modulus for the ZoKrates language.
pub use term::ZOKRATES_MODULUS;
/// The modulus for the ZoKrates language.
pub use term::ZOKRATES_MODULUS_ARC;
/// The modulus for the ZoKrates language.
pub use term::ZOK_FIELD_SORT;

/// The prover visibility
pub const PROVER_VIS: Option<PartyId> = Some(proof::PROVER_ID);
/// Public visibility
pub const PUBLIC_VIS: Option<PartyId> = None;

/// Inputs to the ZoKrates compiler
pub struct Inputs {
    /// The file to look for `main` in.
    pub file: PathBuf,
    /// The file to look for concrete arguments to main in. Optional.
    ///
    /// ## Examples
    ///
    /// If main takes `x: u64, y: field`, this file might contain
    ///
    /// ```ignore
    /// x 4
    /// y -1
    /// ```
    pub inputs: Option<PathBuf>,
    /// The mode to generate for (MPC or proof). Effects visibility.
    pub mode: Mode,
}

/// The ZoKrates front-end. Implements [FrontEnd].
pub struct Zokrates;

impl FrontEnd for Zokrates {
    type Inputs = Inputs;
    fn gen(i: Inputs) -> Computation {
        let loader = parser::ZLoad::new();
        let asts = loader.load(&i.file);
        let mut g = ZGen::new(i.inputs, asts, i.mode);
        g.visit_files();
        g.file_stack.push(i.file);
        g.entry_fn("main");
        g.file_stack.pop();
        g.circ.consume().borrow().clone()
    }
}

struct ZGen<'ast> {
    circ: Circify<ZoKrates>,
    stdlib: parser::ZStdLib,
    asts: HashMap<PathBuf, ast::File<'ast>>,
    file_stack: Vec<PathBuf>,
    functions: HashMap<(PathBuf, String), ast::Function<'ast>>,
    import_map: HashMap<(PathBuf, String), (PathBuf, String)>,
    mode: Mode,
}

struct ZLoc {
    var: Loc,
    accesses: Vec<ZAccess>,
}

enum ZAccess {
    Member(String),
    Idx(T),
}

fn loc_store(struct_: T, loc: &[ZAccess], val: T) -> Result<T, String> {
    match loc.first() {
        None => Ok(val),
        Some(ZAccess::Member(field)) => {
            let inner = field_select(&struct_, &field)?;
            let new_inner = loc_store(inner, &loc[1..], val)?;
            field_store(struct_, &field, new_inner)
        }
        Some(ZAccess::Idx(idx)) => {
            let old_inner = array_select(struct_.clone(), idx.clone())?;
            let new_inner = loc_store(old_inner, &loc[1..], val)?;
            array_store(struct_, idx.clone(), new_inner)
        }
    }
}

impl<'ast> ZGen<'ast> {
    fn new(inputs: Option<PathBuf>, asts: HashMap<PathBuf, ast::File<'ast>>, mode: Mode) -> Self {
        let this = Self {
            circ: Circify::new(ZoKrates::new(inputs.map(|i| parser::parse_inputs(i)))),
            asts,
            stdlib: parser::ZStdLib::new(),
            file_stack: vec![],
            functions: HashMap::default(),
            import_map: HashMap::default(),
            mode,
        };
        this.circ
            .cir_ctx()
            .cs
            .borrow_mut()
            .metadata
            .add_prover_and_verifier();
        this
    }

    /// Unwrap a result with a span-dependent error
    fn err<E: Display>(&self, e: E, s: &ast::Span) -> ! {
        println!("Error: {}", e);
        println!("In: {}", self.cur_path().display());
        for l in s.lines() {
            println!("  {}", l);
        }
        std::process::exit(1)
    }

    fn unwrap<T, E: Display>(&self, r: Result<T, E>, s: &ast::Span) -> T {
        r.unwrap_or_else(|e| self.err(e, s))
    }

    fn builtin_call(fn_name: &str, mut args: Vec<T>) -> Result<T, String> {
        match fn_name {
            "EMBED/u8_to_bits" if args.len() == 1 => uint_to_bits(args.pop().unwrap()),
            "EMBED/u16_to_bits" if args.len() == 1 => uint_to_bits(args.pop().unwrap()),
            "EMBED/u32_to_bits" if args.len() == 1 => uint_to_bits(args.pop().unwrap()),
            "EMBED/u8_from_bits" if args.len() == 1 => uint_from_bits(args.pop().unwrap()),
            "EMBED/u16_from_bits" if args.len() == 1 => uint_from_bits(args.pop().unwrap()),
            "EMBED/u32_from_bits" if args.len() == 1 => uint_from_bits(args.pop().unwrap()),
            "EMBED/unpack" if args.len() == 1 => field_to_bits(args.pop().unwrap()),
            _ => Err(format!("Unknown builtin '{}'", fn_name)),
        }
    }

    fn stmt(&mut self, s: &ast::Statement<'ast>) {
        debug!("Stmt: {}", s.span().as_str());
        match s {
            ast::Statement::Return(r) => {
                assert!(r.expressions.len() <= 1);
                if let Some(e) = r.expressions.first() {
                    let ret = self.expr(e);
                    let ret_res = self.circ.return_(Some(ret));
                    self.unwrap(ret_res, &r.span);
                } else {
                    let ret_res = self.circ.return_(None);
                    self.unwrap(ret_res, &r.span);
                }
            }
            ast::Statement::Assertion(e) => {
                let b = bool(self.expr(&e.expression));
                let e = self.unwrap(b, &e.span);
                self.circ.assert(e);
            }
            ast::Statement::Iteration(i) => {
                let ty = self.type_(&i.ty);
                let s = self.const_int(&i.from);
                let e = self.const_int(&i.to);
                let v_name = i.index.value.clone();
                self.circ.enter_scope();
                let decl_res = self.circ.declare(v_name.clone(), &ty, false, PROVER_VIS);
                self.unwrap(decl_res, &i.index.span);
                for j in s..e {
                    self.circ.enter_scope();
                    let ass_res = self.circ.assign(
                        Loc::local(v_name.clone()),
                        Val::Term(match ty {
<<<<<<< HEAD
                            Ty::Uint(8) => T::Uint(8, bv_lit(j, 8)),
                            Ty::Uint(16) => T::Uint(16, bv_lit(j, 16)),
                            Ty::Uint(32) => T::Uint(32, bv_lit(j, 32)),
                            Ty::Field => T::Field(pf_lit(j)),
=======
                            Ty::Uint(8) => uint_lit(j, 8),
                            Ty::Uint(16) => uint_lit(j, 16),
                            Ty::Uint(32) => uint_lit(j, 32),
                            Ty::Field => field_lit(j),
>>>>>>> 11242a68
                            _ => panic!("Unexpected type for iteration: {:?}", ty),
                        }),
                    );
                    self.unwrap(ass_res, &i.index.span);
                    for s in &i.statements {
                        self.stmt(s);
                    }
                    self.circ.exit_scope();
                }
                self.circ.exit_scope();
            }
            ast::Statement::Definition(d) => {
                assert!(d.lhs.len() <= 1);
                let e = self.expr(&d.expression);
                if let Some(l) = d.lhs.first() {
                    let ty = e.type_();
                    if let Some(t) = l.ty.as_ref() {
                        let decl_ty = self.type_(t);
                        if &decl_ty != ty {
                            self.err(
                                format!(
                                    "Assignment type mismatch: {} annotated vs {} actual",
                                    decl_ty, ty,
                                ),
                                &d.span,
                            );
                        }
                        assert!(l.a.accesses.len() == 0);
                        let d_res =
                            self.circ
                                .declare_init(l.a.id.value.clone(), decl_ty, Val::Term(e));
                        self.unwrap(d_res, &d.span);
                    } else {
                        // Assignee case
                        let lval = self.lval(&l.a);
                        let mod_res = self.mod_lval(lval, e);
                        self.unwrap(mod_res, &d.span);
                    }
                }
            }
        }
    }

    fn mod_lval(&mut self, loc: ZLoc, val: T) -> Result<(), String> {
        let old = self
            .circ
            .get_value(loc.var.clone())
            .map_err(|e| format!("{}", e))?
            .unwrap_term();
        let new = loc_store(old, &loc.accesses, val)?;
        debug!("Assign: {:?} = {}", loc.var, Letified(new.term.clone()));
        self.circ
            .assign(loc.var, Val::Term(new))
            .map_err(|e| format!("{}", e))
            .map(|_| ())
    }

    fn lval(&mut self, l: &ast::Assignee<'ast>) -> ZLoc {
        let mut loc = ZLoc {
            var: Loc::local(l.id.value.clone()),
            accesses: vec![],
        };
        for acc in &l.accesses {
            loc.accesses.push(match acc {
                ast::AssigneeAccess::Member(m) => ZAccess::Member(m.id.value.clone()),
                ast::AssigneeAccess::Select(m) => ZAccess::Idx(
                    if let ast::RangeOrExpression::Expression(e) = &m.expression {
                        self.expr(&e)
                    } else {
                        panic!("Cannot assign to slice")
                    },
                ),
            })
        }
        loc
    }

    fn const_(&mut self, e: &ast::ConstantExpression<'ast>) -> T {
        match e {
            ast::ConstantExpression::U8(u) => {
                uint_lit(u8::from_str_radix(&u.value[2..], 16).unwrap(), 8)
            }
            ast::ConstantExpression::U16(u) => {
                uint_lit(u16::from_str_radix(&u.value[2..], 16).unwrap(), 16)
            }
            ast::ConstantExpression::U32(u) => {
                uint_lit(u32::from_str_radix(&u.value[2..], 16).unwrap(), 32)
            }
            ast::ConstantExpression::DecimalNumber(u) => {
                field_lit(Integer::from_str_radix(&u.value, 10).unwrap())
            }
            ast::ConstantExpression::BooleanLiteral(u) => {
                z_bool_lit(bool::from_str(&u.value).unwrap())
            }
        }
    }

    fn bin_op(&self, o: &ast::BinaryOperator) -> fn(T, T) -> Result<T, String> {
        match o {
            ast::BinaryOperator::BitXor => bitxor,
            ast::BinaryOperator::BitAnd => bitand,
            ast::BinaryOperator::BitOr => bitor,
            ast::BinaryOperator::RightShift => shr,
            ast::BinaryOperator::LeftShift => shl,
            ast::BinaryOperator::Or => or,
            ast::BinaryOperator::And => and,
            ast::BinaryOperator::Add => add,
            ast::BinaryOperator::Sub => sub,
            ast::BinaryOperator::Mul => mul,
            ast::BinaryOperator::Div => div,
            ast::BinaryOperator::Rem => rem,
            ast::BinaryOperator::Eq => eq,
            ast::BinaryOperator::NotEq => neq,
            ast::BinaryOperator::Lt => ult,
            ast::BinaryOperator::Gt => ugt,
            ast::BinaryOperator::Lte => ule,
            ast::BinaryOperator::Gte => uge,
            ast::BinaryOperator::Pow => unimplemented!(),
        }
    }
    fn expr(&mut self, e: &ast::Expression<'ast>) -> T {
        debug!("Expr: {}", e.span().as_str());
        let res = match e {
            ast::Expression::Constant(c) => Ok(self.const_(c)),
            ast::Expression::Unary(u) => not(self.expr(&u.expression)),
            ast::Expression::Binary(u) => {
                let f = self.bin_op(&u.op);
                let a = self.expr(&u.left);
                let b = self.expr(&u.right);
                f(a, b)
            }
            ast::Expression::Ternary(u) => {
                let c = self.expr(&u.first);
                let a = self.expr(&u.second);
                let b = self.expr(&u.third);
                cond(c, a, b)
            }
            ast::Expression::Identifier(u) => Ok(self
                .unwrap(self.circ.get_value(Loc::local(u.value.clone())), &u.span)
                .unwrap_term()),
            ast::Expression::InlineArray(u) => T::new_array(
                u.expressions
                    .iter()
                    .flat_map(|x| self.array_lit_elem(x))
                    .collect(),
            ),
            ast::Expression::InlineStruct(u) => Ok(T::new_struct(
                u.ty.value.clone(),
                u.members
                    .iter()
                    .map(|m| (m.id.value.clone(), self.expr(&m.expression)))
                    .collect(),
            )),
            ast::Expression::ArrayInitializer(a) => {
                let v = self.expr(&a.value);
                let n = const_int(self.const_(&a.count))
                    .unwrap()
                    .to_usize()
                    .unwrap();
                array(vec![v; n])
            }
            ast::Expression::Postfix(p) => {
                // Assume no functions in arrays, etc.
                let (base, accs) = if let Some(ast::Access::Call(c)) = p.accesses.first() {
                    debug!("Call: {}", p.id.value);
                    let (f_path, f_name) = self.deref_import(p.id.value.clone());
                    let args = c
                        .expressions
                        .iter()
                        .map(|e| self.expr(e))
                        .collect::<Vec<_>>();
                    let res = if f_path.to_string_lossy().starts_with("EMBED") {
                        Self::builtin_call(f_path.to_str().unwrap(), args).unwrap()
                    } else {
                        let p = (f_path, f_name);
                        let f = self
                            .functions
                            .get(&p)
                            .unwrap_or_else(|| panic!("No function '{}'", p.1))
                            .clone();
                        self.file_stack.push(p.0);
                        assert!(f.returns.len() <= 1);
                        let ret_ty = f.returns.first().map(|r| self.type_(r));
                        self.circ.enter_fn(p.1, ret_ty);
                        assert_eq!(f.parameters.len(), args.len());
                        for (p, a) in f.parameters.iter().zip(args) {
                            let ty = self.type_(&p.ty);
                            let d_res =
                                self.circ.declare_init(p.id.value.clone(), ty, Val::Term(a));
                            self.unwrap(d_res, &c.span);
                        }
                        for s in &f.statements {
                            self.stmt(s);
                        }
                        let ret = self
                            .circ
                            .exit_fn()
                            .map(|a| a.unwrap_term())
                            .unwrap_or_else(|| z_bool_lit(false));
                        self.file_stack.pop();
                        ret
                    };
                    (res, &p.accesses[1..])
                } else {
                    // Assume no calls
                    (
                        self.unwrap(
                            self.circ.get_value(Loc::local(p.id.value.clone())),
                            &p.id.span,
                        )
                        .unwrap_term(),
                        &p.accesses[..],
                    )
                };
                accs.iter().fold(Ok(base), |b, acc| match acc {
                    ast::Access::Member(m) => field_select(&b?, &m.id.value),
                    ast::Access::Select(a) => match &a.expression {
                        ast::RangeOrExpression::Expression(e) => array_select(b?, self.expr(e)),
                        ast::RangeOrExpression::Range(r) => {
                            let s = r.from.as_ref().map(|s| self.const_int(&s.0) as usize);
                            let e = r.to.as_ref().map(|s| self.const_int(&s.0) as usize);
                            slice(b?, s, e)
                        }
                    },
                    ast::Access::Call(_) => unreachable!("stray call"),
                })
            }
        };
        self.unwrap(res, e.span())
    }
    fn array_lit_elem(&mut self, e: &ast::SpreadOrExpression<'ast>) -> Vec<T> {
        match e {
            ast::SpreadOrExpression::Expression(e) => vec![self.expr(e)],
            ast::SpreadOrExpression::Spread(s) => self.expr(&s.expression).unwrap_array().unwrap(),
        }
    }
    fn entry_fn(&mut self, n: &str) {
        debug!("Entry: {}", n);
        // find the entry function
        let (f_path, f_name) = self.deref_import(n.to_owned());
        let p = (f_path, f_name);
        let f = self
            .functions
            .get(&p)
            .unwrap_or_else(|| panic!("No function '{}'", p.1))
            .clone();
        assert!(f.returns.len() <= 1);
        // get return type
        let ret_ty = f.returns.first().map(|r| self.type_(r));
        // setup stack frame for entry function
        self.circ.enter_fn(n.to_owned(), ret_ty.clone());
        for p in f.parameters.iter() {
            let ty = self.type_(&p.ty);
            debug!("Entry param: {}: {}", p.id.value, ty);
            let vis = self.interpret_visibility(&p.visibility);
            let r = self.circ.declare(p.id.value.clone(), &ty, true, vis);
            self.unwrap(r, &p.span);
        }
        for s in &f.statements {
            self.stmt(s);
        }
        if let Some(r) = self.circ.exit_fn() {
            match self.mode {
                Mode::Mpc(_) => {
                    let ret_term = r.unwrap_term();
                    let ret_terms = ret_term.terms();
                    self.circ
                        .cir_ctx()
                        .cs
                        .borrow_mut()
                        .outputs
                        .extend(ret_terms);
                }
                Mode::Proof => {
                    let ty = ret_ty.as_ref().unwrap();
                    let name = "return".to_owned();
                    let term = r.unwrap_term();
                    let _r = self.circ.declare(name.clone(), &ty, false, PROVER_VIS);
                    self.circ
                        .assign_with_assertions(name, term, &ty, PUBLIC_VIS);
                }
                Mode::Opt => {
                    let ret_term = r.unwrap_term();
                    let ret_terms = ret_term.terms();
                    assert!(
                        ret_terms.len() == 1,
                        "When compiling to optimize, there can only be one output"
                    );
                    let t = ret_terms.into_iter().next().unwrap();
                    match check(&t) {
                        Sort::BitVector(_) => {}
                        s => panic!("Cannot maximize output of type {}", s),
                    }
                    self.circ.cir_ctx().cs.borrow_mut().outputs.push(t);
                }
                Mode::ProofOfHighValue(v) => {
                    let ret_term = r.unwrap_term();
                    let ret_terms = ret_term.terms();
                    assert!(
                        ret_terms.len() == 1,
                        "When compiling to optimize, there can only be one output"
                    );
                    let t = ret_terms.into_iter().next().unwrap();
                    let cmp = match check(&t) {
                        Sort::BitVector(w) => term![BV_UGE; t, bv_lit(v, w)],
                        s => panic!("Cannot maximize output of type {}", s),
                    };
                    self.circ.cir_ctx().cs.borrow_mut().outputs.push(cmp);
                }
            }
        }
    }
    fn interpret_visibility(&self, visibility: &Option<ast::Visibility<'ast>>) -> Option<PartyId> {
        match visibility {
            None | Some(ast::Visibility::Public(_)) => PUBLIC_VIS.clone(),
            Some(ast::Visibility::Private(private)) => match self.mode {
                Mode::Proof | Mode::Opt | Mode::ProofOfHighValue(_) => {
                    if private.number.is_some() {
                        self.err(
                            format!(
                                "Party number found, but we're generating a {} circuit",
                                self.mode
                            ),
                            &private.span,
                        );
                    }
                    PROVER_VIS.clone()
                }
                Mode::Mpc(n_parties) => {
                    let num_str = private
                        .number
                        .as_ref()
                        .unwrap_or_else(|| self.err("No party number", &private.span));
                    let num_val =
                        u8::from_str_radix(&num_str.value[1..num_str.value.len() - 1], 10)
                            .unwrap_or_else(|e| {
                                self.err(format!("Bad party number: {}", e), &private.span)
                            });
                    if num_val <= n_parties {
                        Some(num_val - 1)
                    } else {
                        self.err(
                            format!(
                                "Party number {} greater than the number of parties ({})",
                                num_val, n_parties
                            ),
                            &private.span,
                        )
                    }
                }
            },
        }
    }
    fn cur_path(&self) -> &Path {
        self.file_stack.last().unwrap()
    }
    fn cur_dir(&self) -> PathBuf {
        let mut p = self.file_stack.last().unwrap().to_path_buf();
        p.pop();
        p
    }
    fn deref_import(&self, s: String) -> (PathBuf, String) {
        let r = (self.cur_path().to_path_buf(), s);
        self.import_map.get(&r).cloned().unwrap_or(r)
    }

    fn const_int(&mut self, e: &ast::Expression<'ast>) -> isize {
        let i = const_int(self.expr(e));
        self.unwrap(i, e.span()).to_isize().unwrap()
    }

    fn type_(&mut self, t: &ast::Type<'ast>) -> Ty {
        fn lift<'ast>(t: &ast::BasicOrStructType<'ast>) -> ast::Type<'ast> {
            match t {
                ast::BasicOrStructType::Basic(b) => ast::Type::Basic(b.clone()),
                ast::BasicOrStructType::Struct(b) => ast::Type::Struct(b.clone()),
            }
        }
        match t {
            ast::Type::Basic(ast::BasicType::U8(_)) => Ty::Uint(8),
            ast::Type::Basic(ast::BasicType::U16(_)) => Ty::Uint(16),
            ast::Type::Basic(ast::BasicType::U32(_)) => Ty::Uint(32),
            ast::Type::Basic(ast::BasicType::Boolean(_)) => Ty::Bool,
            ast::Type::Basic(ast::BasicType::Field(_)) => Ty::Field,
            ast::Type::Array(a) => {
                let b = self.type_(&lift(&a.ty));
                a.dimensions
                    .iter()
                    .map(|d| self.const_int(d))
                    .fold(b, |b, d| Ty::Array(d as usize, Box::new(b)))
            }
            ast::Type::Struct(s) => self.circ.get_type(&s.id.value).clone(),
        }
    }

    fn visit_files(&mut self) {
        let t = std::mem::take(&mut self.asts);
        for (p, f) in &t {
            self.file_stack.push(p.to_owned());
            for func in &f.functions {
                println!("fn {} in {}", func.id.value, self.cur_path().display());

                debug!("fn {} in {}", func.id.value, self.cur_path().display());
                self.functions.insert(
                    (self.cur_path().to_owned(), func.id.value.clone()),
                    func.clone(),
                );
            }
            for i in &f.imports {
                let (src_path, src_name, dst_name) = match i {
                    ast::ImportDirective::Main(m) => (
                        m.source.value.clone(),
                        "main".to_owned(),
                        m.alias
                            .as_ref()
                            .map(|a| a.value.clone())
                            .unwrap_or_else(|| {
                                PathBuf::from(m.source.value.clone())
                                    .file_stem()
                                    .unwrap_or_else(|| panic!("Bad import: {}", m.source.value))
                                    .to_string_lossy()
                                    .to_string()
                            }),
                    ),
                    ast::ImportDirective::From(m) => (
                        m.source.value.clone(),
                        m.symbol.value.clone(),
                        m.alias
                            .as_ref()
                            .map(|a| a.value.clone())
                            .unwrap_or_else(|| m.symbol.value.clone()),
                    ),
                };
                let abs_src_path = self.stdlib.canonicalize(&self.cur_dir(), src_path.as_str());
                debug!(
                    "Import of {} from {} as {}",
                    src_name,
                    abs_src_path.display(),
                    dst_name
                );
                self.import_map.insert(
                    (self.cur_path().to_path_buf(), dst_name),
                    (abs_src_path, src_name),
                );
            }
            for s in &f.structs {
                let ty = Ty::new_struct(
                    s.id.value.clone(),
                    s.fields
                        .clone()
                        .iter()
                        .map(|f| (f.id.value.clone(), self.type_(&f.ty))),
                );
                debug!("struct {}", s.id.value);
                self.circ.def_type(&s.id.value, ty);
            }
            self.file_stack.pop();
        }
        self.asts = t;
    }
}<|MERGE_RESOLUTION|>--- conflicted
+++ resolved
@@ -181,17 +181,10 @@
                     let ass_res = self.circ.assign(
                         Loc::local(v_name.clone()),
                         Val::Term(match ty {
-<<<<<<< HEAD
-                            Ty::Uint(8) => T::Uint(8, bv_lit(j, 8)),
-                            Ty::Uint(16) => T::Uint(16, bv_lit(j, 16)),
-                            Ty::Uint(32) => T::Uint(32, bv_lit(j, 32)),
-                            Ty::Field => T::Field(pf_lit(j)),
-=======
                             Ty::Uint(8) => uint_lit(j, 8),
                             Ty::Uint(16) => uint_lit(j, 16),
                             Ty::Uint(32) => uint_lit(j, 32),
                             Ty::Field => field_lit(j),
->>>>>>> 11242a68
                             _ => panic!("Unexpected type for iteration: {:?}", ty),
                         }),
                     );
