--- conflicted
+++ resolved
@@ -962,14 +962,8 @@
             Ty::Field => T::new(
                 Ty::Field,
                 ctx.cs.borrow_mut().new_var(
-<<<<<<< HEAD
                     &name,
                     Sort::Field(self.modulus.clone()),
-=======
-                    &raw_name,
-                    Sort::Field(DFL_T.clone()),
-                    || Value::Field(DFL_T.new_v(get_int_val())),
->>>>>>> 4b01634d
                     visibility,
                 ),
             ),
