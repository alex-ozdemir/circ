//! Utility functions to write compiler output to ABY

use std::env;
use std::fs;
use std::io::prelude::*;
use std::path::Path;

/// Get ABY source directory
pub fn get_aby_source() -> String {
    let key = "ABY_SOURCE";
    match env::var(key) {
        Ok(val) => val,
        Err(e) => panic!("Missing env variable: ABY_SOURCE, {}", e),
    }
}

/// Given Path `path` and String denominator `lang`, return the filename of the path
pub fn get_path(path: &Path, lang: &str, t: &str) -> String {
    let filename = Path::new(&path.iter().last().unwrap())
        .file_stem()
        .unwrap()
        .to_os_string()
        .into_string()
        .unwrap();

    let name = format!("{}_{}", filename, lang);
<<<<<<< HEAD
    let path = format!("scripts/aby_tests/tests/{}_{}.txt", name, t);
    match fs::File::create(&path) {
        Err(why) => panic!("couldn't create {}: {}", path, why),
        Ok(file) => file,
    };
=======

    // TODO: clean
    let path = format!("{}/src/examples/{}_{}_tmp.txt", get_aby_source(), name, t);

    if Path::new(&path).exists() {
        fs::remove_file(&path).expect("Failed to remove old circuit_tmp file");
    }
>>>>>>> f66b14a7
    path
}

/// Write circuit output to temporary file
pub fn write_line_to_file(path: &str, line: &str) {
    if !Path::new(&path).exists() {
        fs::File::create(&path).expect(&*format!("Failed to create: {}", path));
    }

    let mut file = fs::OpenOptions::new()
        .write(true)
        .append(true)
        .open(path)
        .expect("Failed to open circuit_tmp file");

    file.write_all(line.as_bytes())
        .expect("Failed to write to circuit_tmp file");
}<|MERGE_RESOLUTION|>--- conflicted
+++ resolved
@@ -24,21 +24,11 @@
         .unwrap();
 
     let name = format!("{}_{}", filename, lang);
-<<<<<<< HEAD
     let path = format!("scripts/aby_tests/tests/{}_{}.txt", name, t);
     match fs::File::create(&path) {
         Err(why) => panic!("couldn't create {}: {}", path, why),
         Ok(file) => file,
     };
-=======
-
-    // TODO: clean
-    let path = format!("{}/src/examples/{}_{}_tmp.txt", get_aby_source(), name, t);
-
-    if Path::new(&path).exists() {
-        fs::remove_file(&path).expect("Failed to remove old circuit_tmp file");
-    }
->>>>>>> f66b14a7
     path
 }
 
