--- conflicted
+++ resolved
@@ -45,14 +45,10 @@
             md: metadata,
             inputs: TermMap::new(),
             cache: TermMap::new(),
-<<<<<<< HEAD
             s_map: s_map,
             share_cnt: 0,
             setup_fname: get_path(path_buf, lang, &String::from("setup")),
             circuit_fname: get_path(path_buf, lang, &String::from("circuit")),
-=======
-            s_map,
->>>>>>> 11242a68
         }
     }
 
@@ -122,13 +118,8 @@
     }
 
     fn add_cons_gate(&self, t: Term) -> String {
-<<<<<<< HEAD
         let name = ToABY::get_var_name(t.clone(), true);
         let s_circ = self.get_sharetype_circ(t.clone());
-=======
-        let name = ToABY::get_var_name(t.clone());
-        let s_circ = self.get_sharetype_circ(t);
->>>>>>> 11242a68
         format!(
             "s_{} = {}->PutCONSGate((uint64_t){}, bitlen);\n",
             name, s_circ, name
@@ -136,13 +127,8 @@
     }
 
     fn add_in_gate(&self, t: Term, role: String) -> String {
-<<<<<<< HEAD
         let name = ToABY::get_var_name(t.clone(), true);
         let s_circ = self.get_sharetype_circ(t.clone());
-=======
-        let name = ToABY::get_var_name(t.clone());
-        let s_circ = self.get_sharetype_circ(t);
->>>>>>> 11242a68
         format!(
             "\ts_{} = {}->PutINGate({}, bitlen, {});\n",
             name, s_circ, name, role
@@ -150,15 +136,9 @@
     }
 
     fn add_dummy_gate(&self, t: Term) -> String {
-<<<<<<< HEAD
         let name = ToABY::get_var_name(t.clone(), true);
         let s_circ = self.get_sharetype_circ(t.clone());
         format!("\ts_{} = {}->PutDummyINGate(bitlen);\n", name, s_circ).to_string()
-=======
-        let name = ToABY::get_var_name(t.clone());
-        let s_circ = self.get_sharetype_circ(t);
-        format!("\ts_{} = {}->PutDummyINGate(bitlen);", name, s_circ)
->>>>>>> 11242a68
     }
 
     /// Initialize private and public inputs from each party
@@ -225,38 +205,13 @@
     /// Return constant gate evaluating to 0
     // TODO: const should not be hardcoded to acirc
     #[allow(dead_code)]
-<<<<<<< HEAD
     fn zero() -> String {
         format!("acirc->PutCONSGate((uint64_t)0, (uint32_t)1)")
     }
 
     /// Return constant gate evaluating to 1
-    // TODO: const should not be hardcoded to acirc
     fn one(s_type: &String) -> String {
         format!("{}->PutCONSGate((uint64_t)1, (uint32_t)1)", s_type)
-=======
-    fn zero() -> &'static str {
-        "bcirc->PutCONSGate((uint64_t)0, (uint32_t)1)"
-    }
-
-    /// Return constant gate evaluating to 1
-    fn one() -> &'static str {
-        "bcirc->PutCONSGate((uint64_t)1, (uint32_t)1)"
-    }
-
-    fn remove_cons_gate(&self, circ: String) -> String {
-        if circ.contains("PutCONSGate(") {
-            circ.split("PutCONSGate(")
-                .last()
-                .unwrap_or("")
-                .split(',')
-                .next()
-                .unwrap_or("")
-                .to_string()
-        } else {
-            panic!("PutCONSGate not found in: {}", circ)
-        }
->>>>>>> 11242a68
     }
 
     fn embed_eq(&mut self, t: Term, a: Term, b: Term) {
@@ -286,11 +241,6 @@
                     t.clone(),
                     EmbeddedTerm::Bool(share),
                 );
-<<<<<<< HEAD
-=======
-                self.cache.insert(t, EmbeddedTerm::Bool(s.clone()));
-                s
->>>>>>> 11242a68
             }
             Sort::BitVector(_) => {
                 let a_circ = self.get_bv(&a);
@@ -305,13 +255,8 @@
                     "share* {} = {}->PutXORGate({}->PutXORGate({}->PutGTGate({}, {}), {}->PutGTGate({}, {})), {});\n",
                     share, s_circ, s_circ, s_circ, a_conv, b_conv, s_circ, b_conv, a_conv, ToABY::one(&s_circ)
                 );
-<<<<<<< HEAD
                 write_line_to_file(&self.circuit_fname, &s);
                 self.cache.insert(t.clone(), EmbeddedTerm::Bool(share));
-=======
-                self.cache.insert(t, EmbeddedTerm::Bool(s.clone()));
-                s
->>>>>>> 11242a68
             }
             e => panic!("Unimplemented sort for Eq: {:?}", e),
         }
@@ -401,7 +346,6 @@
                 );
             }
             Op::BoolNaryOp(o) => {
-<<<<<<< HEAD
                 if t.cs.len() == 1 {
                     // HACK: Conditionals might not contain two variables
                     // If t.cs len is 1, just output that term
@@ -422,17 +366,6 @@
                     if *o == BoolNaryOp::Or {
                         s_circ = format!("((BooleanCircuit *) {})", s_circ);
                     }
-=======
-                let a_circ = self.get_bool(&t.cs[0]);
-                let b_circ = self.get_bool(&t.cs[1]);
-
-                let a_conv = self.add_conv_gate(t.clone(), t.cs[0].clone(), a_circ);
-                let b_conv = self.add_conv_gate(t.clone(), t.cs[1].clone(), b_circ);
-
-                if *o == BoolNaryOp::Or {
-                    s_circ = format!("((BooleanCircuit *) {})", s_circ);
-                }
->>>>>>> 11242a68
 
                     let share = self.get_share_name();
                     self.inc_share();
@@ -637,7 +570,6 @@
                             b_conv,
                         )
                     }
-<<<<<<< HEAD
                 };
                 write_line_to_file(&self.circuit_fname, &s);
                 self.cache.insert(
@@ -646,21 +578,6 @@
                 );
             }
             // TODO
-=======
-                    BvBinOp::Ashr => {
-                        let b_val = self.remove_cons_gate(b_conv);
-                        self.cache.insert(
-                            t.clone(),
-                            EmbeddedTerm::Bv(format!(
-                                "arithmetic_right_shift({}, {}, {})",
-                                s_circ, a_conv, b_val
-                            )),
-                        );
-                    }
-                    _ => panic!("Invalid bv-op in BvBinOp: {:?}", o),
-                }
-            }
->>>>>>> 11242a68
             Op::BvExtract(_start, _end) => {}
             _ => panic!("Non-field in embed_bv: {:?}", t),
         }
@@ -702,13 +619,8 @@
 
     /// Given a term `t`, lower `t` to ABY Circuits
     fn lower(&mut self, t: Term) {
-<<<<<<< HEAD
         let s = self.embed(t.clone());
         write_line_to_file(&self.circuit_fname, &s);
-=======
-        let circ = self.embed(t);
-        self.aby.circs.push(circ);
->>>>>>> 11242a68
     }
 }
 
