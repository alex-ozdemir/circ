--- conflicted
+++ resolved
@@ -16,11 +16,8 @@
 use crate::target::aby::assignment::def_uses::PostOrderIter_v2;
 use crate::target::aby::utils::*;
 use std::collections::HashMap;
-<<<<<<< HEAD
 use std::collections::HashSet;
 use std::fmt;
-=======
->>>>>>> 957b0ad0
 use std::fs;
 use std::io;
 use std::path::Path;
@@ -33,6 +30,7 @@
 use super::assignment::assign_arithmetic_and_boolean;
 use super::assignment::assign_arithmetic_and_yao;
 use super::assignment::assign_greedy;
+use super::assignment::ShareType;
 
 use std::time::Instant;
 
@@ -104,24 +102,14 @@
     term_to_shares: TermMap<i32>,
     share_cnt: i32,
     // Cache
-<<<<<<< HEAD
-    cache: HashMap<(Op, Vec<i32>), Vec<i32>>,
-=======
     cache: HashMap<(Op, Vec<i32>), i32>,
     // Const Cache
     const_cache: HashMap<Term, HashMap<ShareType, i32>>,
->>>>>>> 957b0ad0
     // Outputs
     bytecode_input: Vec<String>,
     bytecode_output: Vec<String>,
     const_output: Vec<String>,
     share_output: Vec<String>,
-<<<<<<< HEAD
-    term_share_output: Vec<String>,
-    const_map: HashMap<(Integer, char), i32>,
-    written_const_set: HashSet<i32>
-=======
->>>>>>> 957b0ad0
 }
 
 impl Drop for ToABY<'_> {
@@ -149,25 +137,17 @@
             term_to_shares: TermMap::new(),
             share_cnt: 0,
             cache: HashMap::new(),
+            const_cache: HashMap::new(),
             bytecode_input: Vec::new(),
             bytecode_output: Vec::new(),
             const_output: Vec::new(),
             share_output: Vec::new(),
-<<<<<<< HEAD
-            term_share_output: Vec::new(),
-            const_map: HashMap::new(),
-            written_const_set: HashSet::new(),
-=======
->>>>>>> 957b0ad0
         }
     }
 
     fn write_const_output(&mut self, flush: bool) {
         if flush || self.const_output.len() >= WRITE_SIZE {
             let const_output_path = get_path(self.path, &self.lang, "const", false);
-<<<<<<< HEAD
-            write_lines(&const_output_path, &self.const_output);
-=======
             let mut lines = self
                 .const_output
                 .clone()
@@ -175,7 +155,6 @@
                 .collect::<Vec<String>>();
             lines.dedup();
             write_lines(&const_output_path, &lines);
->>>>>>> 957b0ad0
             self.const_output.clear();
         }
     }
@@ -196,9 +175,6 @@
     fn write_share_output(&mut self, flush: bool) {
         if flush || self.share_output.len() >= WRITE_SIZE {
             let share_output_path = get_path(self.path, &self.lang, "share_map", false);
-<<<<<<< HEAD
-            write_lines(&share_output_path, &self.share_output);
-=======
             let mut lines = self
                 .share_output
                 .clone()
@@ -206,11 +182,7 @@
                 .collect::<Vec<String>>();
             lines.dedup();
             write_lines(&share_output_path, &lines);
->>>>>>> 957b0ad0
             self.share_output.clear();
-            let term_share_output_path = get_path(self.path, &self.lang, "term_share_map", false);
-            write_lines(&term_share_output_path, &self.term_share_output);
-            self.term_share_output.clear();
         }
     }
 
@@ -249,89 +221,38 @@
         }
     }
 
-    fn write_share(&mut self, t: &Term, s: i32) {
-        if !self.written_const_set.contains(&s){
-            let s_map = self.s_map.get(&self.curr_comp).unwrap();
-            let share_type = s_map.get(&t).unwrap().char();
-            let line = format!("{} {}\n", s, share_type);
-            self.share_output.push(line);
-            let line2 = format!("{} {}\n", t.op, share_type);
-            self.term_share_output.push(line2);
-        }
-    }
-
-<<<<<<< HEAD
-    fn write_shares(&mut self, t: &Term, shares: &Vec<i32>) {
+    fn get_term_share_type(&self, t: &Term) -> ShareType {
         let s_map = self.s_map.get(&self.curr_comp).unwrap();
-        let share_type = s_map.get(&t).unwrap().char();
-        for s in shares {
-            if !self.written_const_set.contains(s){
-                let line = format!("{} {}\n", s, share_type);
-                self.share_output.push(line);
-                let line2 = format!("{} {}\n", t.op, share_type);
-                self.term_share_output.push(line2);
-            }
-        }
-    }
-
-    // TODO: Rust ENTRY api on maps
-    fn get_new_share(&mut self, t: &Term, p: &Term) -> i32 {
-        match self.term_to_shares.get(t) {
-            Some(v) => {
-                assert!(v.len() == 1);
-                v[0]
-            }
-            None => {
-                let s = self.share_cnt;
-                self.term_to_shares.insert(t.clone(), [s].to_vec());
-                self.share_cnt += 1;
-
-                // Write share
-                let s_map = self.s_map.get(&self.curr_comp).unwrap();
-                let share_type = s_map.get(&p).unwrap().char();
-                let line = format!("{} {}\n", s, share_type);
-                self.share_output.push(line);
-
-                s
-            }
-        }
-    }
-
-    // TODO: Rust ENTRY api on maps
-    fn get_share(&mut self, t: &Term) -> i32 {
-        match self.term_to_shares.get(t) {
-            Some(v) => {
-                assert!(v.len() == 1);
-                v[0]
-            }
-            None => {
-                match &t.op {
-                    Op::Const(Value::BitVector(b)) => {
-                        let sort = check(t);
-                        let bi = b.as_sint();
-                        let s_map = self.s_map.get(&self.curr_comp).unwrap();
-                        let share_type = s_map.get(&t).unwrap().char();
-                        let key = (bi, share_type);
-                        if self.const_map.contains_key(&key) {
-                            let s = self.const_map.get(&key).unwrap().clone();
-                            self.term_to_shares.insert(t.clone(), [s].to_vec());
-                            s
-                        } else{
-                            let s = self.share_cnt;
-                            self.term_to_shares.insert(t.clone(), [s].to_vec());
-                            self.share_cnt += 1;
-                            self.const_map.insert(key, s);
-                            // Write share
-                            self.write_share(t, s);
-
-                            s
-                        }
-                    }
-                    _ => {
-                        let s = self.share_cnt;
-                        self.term_to_shares.insert(t.clone(), [s].to_vec());
-                        self.share_cnt += 1;
-=======
+        if let Some(s) = s_map.get(&t){
+            *s
+        } else{
+            ShareType::None
+        }
+    }
+
+    fn insert_const(&mut self, t: &Term) {
+        if !self.const_cache.contains_key(&t) {
+            let mut const_map: HashMap<ShareType, i32> = HashMap::new();
+
+            // a type
+            let s_a = self.share_cnt;
+            const_map.insert(ShareType::Arithmetic, s_a);
+            self.share_cnt += 1;
+
+            // b type
+            let s_b = self.share_cnt;
+            const_map.insert(ShareType::Boolean, s_b);
+            self.share_cnt += 1;
+
+            // y type
+            let s_y = self.share_cnt;
+            const_map.insert(ShareType::Yao, s_y);
+            self.share_cnt += 1;
+
+            self.const_cache.insert(t.clone(), const_map);
+        }
+    }
+
     fn output_const_share(&mut self, t: &Term, to_share_type: ShareType) -> i32 {
         if self.const_cache.contains_key(&t) {
             let output_share = *self
@@ -374,18 +295,15 @@
         self.share_output.push(line);
     }
 
-    // fn write_shares(&mut self, t: &Term, shares: &Vec<i32>) {
-    //     let share_type = self.get_term_share_type(t).char();
-    //     for s in shares {
-    //         let line = format!("{} {}\n", s, share_type);
-    //         self.share_output.insert(line);
-    //     }
-    // }
-
     // TODO: Rust ENTRY api on maps
     fn get_share(&mut self, t: &Term, to_share_type: ShareType) -> i32 {
+        // println!("t: {}", t.op);
         if t.is_const() && check(t).is_scalar() {
-            self.output_const_share(t, to_share_type)
+            let cons_to_share_type = self.get_term_share_type(t);
+            if cons_to_share_type == ShareType::None{
+                todo!("Should not happen?");
+            }
+            self.output_const_share(t, cons_to_share_type)
         } else {
             match self.term_to_shares.get(t) {
                 Some(v) => *v,
@@ -393,148 +311,16 @@
                     let s = self.share_cnt;
                     self.term_to_shares.insert(t.clone(), s);
                     self.share_cnt += 1;
->>>>>>> 957b0ad0
 
                         // Write share
                         self.write_share(t, s);
 
                         s
-                    }
-                }
-            }
-        }
-    }
-
-<<<<<<< HEAD
-    fn get_shares(&mut self, t: &Term) -> Vec<i32> {
-        match self.term_to_shares.get(t) {
-            Some(v) => v.clone(),
-            None => {
-                match &t.op {
-                    Op::Const(Value::Array(arr)) =>{
-                        let sort = check(t);
-                        let num_shares = self.get_sort_len(&sort) as i32;
-                        let mut shares: Vec<i32> = Vec::new();
-                        let s_map = self.s_map.get(&self.curr_comp).unwrap();
-                        let share_type = s_map.get(&t).unwrap().char();
-                        for i in 0..num_shares{
-                            let idx = Value::BitVector(BitVector::new(Integer::from(i), 32));
-                            let v = match arr.map.get(&idx) {
-                                Some(c) => c,
-        
-                                None => &*arr.default,
-                            };
-        
-                            match v {
-                                Value::BitVector(b) => {
-                                    let bi = b.as_sint();
-                                    let key = (bi, share_type);
-                                    if self.const_map.contains_key(&key) {
-                                        let s = self.const_map.get(&key).unwrap().clone();
-                                        shares.push(s);
-                                    } else{
-                                        let s = self.share_cnt;
-                                        self.share_cnt += 1;
-                                        self.const_map.insert(key, s);
-                                        shares.push(s);
-                                    }
-                                }
-                                _ => todo!(),
-                            }
-                        }
-                        self.term_to_shares.insert(t.clone(), shares.clone());
-
-                        // Write shares
-                        self.write_shares(t, &shares);
-
-                        shares
-                    }
-                    Op::Const(Value::Tuple(tup)) => {
-                        check(t);
-                        let mut shares: Vec<i32> = Vec::new();
-                        let s_map = self.s_map.get(&self.curr_comp).unwrap();
-                        let share_type = s_map.get(&t).unwrap().char();
-                        for val in tup.iter() {
-                            match val {
-                                Value::BitVector(b) => {
-                                    let bi = b.as_sint();
-                                    let key = (bi, share_type);
-                                    if self.const_map.contains_key(&key) {
-                                        let s = self.const_map.get(&key).unwrap().clone();
-                                        shares.push(s);
-                                    } else{
-                                        let s = self.share_cnt;
-                                        self.share_cnt += 1;
-                                        self.const_map.insert(key, s);
-                                        shares.push(s);
-                                    }
-                                }
-                                _ => todo!(),
-                            }
-                        }
-                        self.term_to_shares.insert(t.clone(), shares.clone());
-
-                        // Write shares
-                        self.write_shares(t, &shares);
-
-                        shares
-                    }
-                    _ =>{
-                        let sort = check(t);
-                        let num_shares = self.get_sort_len(&sort) as i32;
-
-                        let shares: Vec<i32> = (0..num_shares)
-                            .map(|x| x + self.share_cnt)
-                            .collect::<Vec<i32>>();
-                        self.term_to_shares.insert(t.clone(), shares.clone());
-
-                        // Write shares
-                        self.write_shares(t, &shares);
-
-                        self.share_cnt += num_shares;
-
-                        shares
-                    }
-                }
-                
-            }
-        }
-    }
-=======
-    // fn get_shares(&mut self, t: &Term, to_share_type: ShareType) -> Vec<i32> {
-    //     if t.is_const() && check(t).is_scalar() {
-    //         vec![self.output_const_share(t, to_share_type)]
-    //     } else {
-    //         match self.term_to_shares.get(t) {
-    //             Some(v) => v.clone(),
-    //             None => {
-    //                 let sort = check(t);
-    //                 let num_shares = self.get_sort_len(&sort) as i32;
-
-    //                 let shares: Vec<i32> = (0..num_shares)
-    //                     .map(|x| x + self.share_cnt)
-    //                     .collect::<Vec<i32>>();
-    //                 self.term_to_shares.insert(t.clone(), shares.clone());
-
-    //                 // Write shares
-    //                 self.write_shares(t, &shares);
-
-    //                 self.share_cnt += num_shares;
-
-    //                 shares
-    //             }
-    //         }
-    //     }
-    // }
->>>>>>> 957b0ad0
-
-    // fn rewirable(&self, s: &Sort) -> bool {
-    //     match s {
-    //         Sort::Array(..) => true,
-    //         Sort::Bool | Sort::BitVector(..) | Sort::Tuple(..) => false,
-    //         _ => todo!(),
-    //     }
-    // }
+                }
+            }
+        }
+    }
+    
 
     fn get_sort_len(&mut self, s: &Sort) -> usize {
         let mut len = 0;
@@ -564,36 +350,31 @@
 
     fn embed_eq(&mut self, t: &Term) {
         let op = "EQ";
-        let a = self.get_share(&t.cs[0]);
-        let b = self.get_share(&t.cs[1]);
+        let to_share_type = self.get_term_share_type(t);
+        let a = self.get_share(&t.cs[0], to_share_type);
+        let b = self.get_share(&t.cs[1], to_share_type);
 
         let key = (t.op.clone(), vec![a, b]);
         if self.cache.contains_key(&key) {
             let s = self.cache.get(&key).unwrap().clone();
             self.term_to_shares.insert(t.clone(), s);
         } else {
-<<<<<<< HEAD
-            let s = self.get_shares(t);
-            self.cache.insert(key, s.clone());
-            let line = format!("2 1 {} {} {} {}\n", a, b, s[0], op);
-=======
             let s = self.get_share(t, to_share_type);
             self.cache.insert(key, s);
             let line = format!("2 1 {} {} {} {}\n", a, b, s, op);
->>>>>>> 957b0ad0
             self.bytecode_output.push(line);
         };
     }
 
     fn embed_bool(&mut self, t: Term) {
-        let s = self.get_share(&t);
+        let to_share_type = self.get_term_share_type(&t);
         match &t.op {
             Op::Var(name, Sort::Bool) => {
                 let md = self.get_md();
                 if !self.inputs.contains(&t) && md.input_vis.contains_key(name) {
                     let term_name = ToABY::get_var_name(&name);
                     let vis = self.unwrap_vis(name);
-                    let s = self.get_share(&t);
+                    let s = self.get_share(&t, to_share_type);
                     let op = "IN";
 
                     if vis == PUBLIC {
@@ -607,60 +388,42 @@
                     self.inputs.push(t.clone());
                 }
             }
-<<<<<<< HEAD
-            Op::Const(Value::Bool(b)) => {
-                let op = "CONS_bool";
-                let line = format!("2 1 {} 1 {} {}\n", *b as i32, s, op);
-                self.const_output.push(line);
-=======
             Op::Const(_) => {
                 self.insert_const(&t);
->>>>>>> 957b0ad0
             }
             Op::Eq => {
                 self.embed_eq(&t);
             }
             Op::Ite => {
                 let op = "MUX";
-                let sel = self.get_share(&t.cs[0]);
-                let a = self.get_share(&t.cs[1]);
-                let b = self.get_share(&t.cs[2]);
+                let to_share_type = self.get_term_share_type(&t);
+                let sel = self.get_share(&t.cs[0], to_share_type);
+                let a = self.get_share(&t.cs[1], to_share_type);
+                let b = self.get_share(&t.cs[2], to_share_type);
 
                 let key = (t.op.clone(), vec![a, b]);
                 if self.cache.contains_key(&key) {
                     let s = self.cache.get(&key).unwrap().clone();
                     self.term_to_shares.insert(t.clone(), s);
                 } else {
-<<<<<<< HEAD
-                    let s = self.get_shares(&t);
-                    self.cache.insert(key, s.clone());
-                    let line = format!("3 1 {} {} {} {} {}\n", sel, a, b, s[0], op);
-=======
                     let s = self.get_share(&t, to_share_type);
                     self.cache.insert(key, s);
                     let line = format!("3 1 {} {} {} {} {}\n", sel, a, b, s, op);
->>>>>>> 957b0ad0
                     self.bytecode_output.push(line);
                 };
             }
             Op::Not => {
                 let op = "NOT";
-                let a = self.get_share(&t.cs[0]);
+                let a = self.get_share(&t.cs[0], to_share_type);
 
                 let key = (t.op.clone(), vec![a]);
                 if self.cache.contains_key(&key) {
                     let s = self.cache.get(&key).unwrap().clone();
                     self.term_to_shares.insert(t.clone(), s);
                 } else {
-<<<<<<< HEAD
-                    let s = self.get_shares(&t);
-                    self.cache.insert(key, s.clone());
-                    let line = format!("1 1 {} {} {}\n", a, s[0], op);
-=======
                     let s = self.get_share(&t, to_share_type);
                     self.cache.insert(key, s);
                     let line = format!("1 1 {} {} {}\n", a, s, op);
->>>>>>> 957b0ad0
                     self.bytecode_output.push(line);
                 };
             }
@@ -670,7 +433,7 @@
                     // If t.cs len is 1, just output that term
                     // This is to bypass adding an AND gate with a single conditional term
                     // Refer to pub fn condition() in src/circify/mod.rs
-                    let a = self.get_share(&t.cs[0]);
+                    let a = self.get_share(&t.cs[0], to_share_type);
                     match o {
                         BoolNaryOp::And => self.term_to_shares.insert(t.clone(), a),
                         _ => {
@@ -684,23 +447,17 @@
                         BoolNaryOp::Xor => "XOR",
                     };
 
-                    let a = self.get_share(&t.cs[0]);
-                    let b = self.get_share(&t.cs[1]);
+                    let a = self.get_share(&t.cs[0], to_share_type);
+                    let b = self.get_share(&t.cs[1], to_share_type);
 
                     let key = (t.op.clone(), vec![a, b]);
                     if self.cache.contains_key(&key) {
                         let s = self.cache.get(&key).unwrap().clone();
                         self.term_to_shares.insert(t.clone(), s);
                     } else {
-<<<<<<< HEAD
-                        let s = self.get_shares(&t);
-                        self.cache.insert(key, s.clone());
-                        let line = format!("2 1 {} {} {} {}\n", a, b, s[0], op);
-=======
                         let s = self.get_share(&t, to_share_type);
                         self.cache.insert(key, s);
                         let line = format!("2 1 {} {} {} {}\n", a, b, s, op);
->>>>>>> 957b0ad0
                         self.bytecode_output.push(line);
                     };
                 }
@@ -714,23 +471,17 @@
                     _ => panic!("Non-field in bool BvBinPred: {}", o),
                 };
 
-                let a = self.get_share(&t.cs[0]);
-                let b = self.get_share(&t.cs[1]);
+                let a = self.get_share(&t.cs[0], to_share_type);
+                let b = self.get_share(&t.cs[1], to_share_type);
 
                 let key = (t.op.clone(), vec![a, b]);
                 if self.cache.contains_key(&key) {
                     let s = self.cache.get(&key).unwrap().clone();
                     self.term_to_shares.insert(t.clone(), s);
                 } else {
-<<<<<<< HEAD
-                    let s = self.get_shares(&t);
-                    self.cache.insert(key, s.clone());
-                    let line = format!("2 1 {} {} {} {}\n", a, b, s[0], op);
-=======
                     let s = self.get_share(&t, to_share_type);
                     self.cache.insert(key, s);
                     let line = format!("2 1 {} {} {} {}\n", a, b, s, op);
->>>>>>> 957b0ad0
                     self.bytecode_output.push(line);
                 };
             }
@@ -739,13 +490,14 @@
     }
 
     fn embed_bv(&mut self, t: Term) {
+        let to_share_type = self.get_term_share_type(&t);
         match &t.op {
             Op::Var(name, Sort::BitVector(_)) => {
                 let md = self.get_md();
                 if !self.inputs.contains(&t) && md.input_vis.contains_key(name) {
                     let term_name = ToABY::get_var_name(&name);
                     let vis = self.unwrap_vis(name);
-                    let s = self.get_share(&t);
+                    let s = self.get_share(&t, to_share_type);
                     let op = "IN";
 
                     if vis == PUBLIC {
@@ -759,42 +511,24 @@
                     self.inputs.push(t.clone());
                 }
             }
-<<<<<<< HEAD
-            Op::Const(Value::BitVector(b)) => {
-                let s = self.get_share(&t);
-                if !self.written_const_set.contains(&s){
-                    self.written_const_set.insert(s);
-                    let op = "CONS";
-                    let line = format!("2 1 {} 32 {} {}\n", b.as_sint(), s, op);
-                    self.const_output.push(line);
-                }
-                // self.cache.insert(t.clone(), EmbeddedTerm::Bv);
-=======
             Op::Const(Value::BitVector(_)) => {
                 // create all three shares
                 self.insert_const(&t);
->>>>>>> 957b0ad0
             }
             Op::Ite => {
                 let op = "MUX";
-                let sel = self.get_share(&t.cs[0]);
-                let a = self.get_share(&t.cs[1]);
-                let b = self.get_share(&t.cs[2]);
+                let sel = self.get_share(&t.cs[0], to_share_type);
+                let a = self.get_share(&t.cs[1], to_share_type);
+                let b = self.get_share(&t.cs[2], to_share_type);
 
                 let key = (t.op.clone(), vec![sel, a, b]);
                 if self.cache.contains_key(&key) {
                     let s = self.cache.get(&key).unwrap().clone();
                     self.term_to_shares.insert(t.clone(), s);
                 } else {
-<<<<<<< HEAD
-                    let s = self.get_shares(&t);
-                    self.cache.insert(key, s.clone());
-                    let line = format!("3 1 {} {} {} {} {}\n", sel, a, b, s[0], op);
-=======
                     let s = self.get_share(&t, to_share_type);
                     self.cache.insert(key, s);
                     let line = format!("3 1 {} {} {} {} {}\n", sel, a, b, s, op);
->>>>>>> 957b0ad0
                     self.bytecode_output.push(line);
                 };
             }
@@ -806,23 +540,17 @@
                     BvNaryOp::Add => "ADD",
                     BvNaryOp::Mul => "MUL",
                 };
-                let a = self.get_share(&t.cs[0]);
-                let b = self.get_share(&t.cs[1]);
+                let a = self.get_share(&t.cs[0], to_share_type);
+                let b = self.get_share(&t.cs[1], to_share_type);
 
                 let key = (t.op.clone(), vec![a, b]);
                 if self.cache.contains_key(&key) {
                     let s = self.cache.get(&key).unwrap().clone();
                     self.term_to_shares.insert(t.clone(), s);
                 } else {
-<<<<<<< HEAD
-                    let s = self.get_shares(&t);
-                    self.cache.insert(key, s.clone());
-                    let line = format!("2 1 {} {} {} {}\n", a, b, s[0], op);
-=======
                     let s = self.get_share(&t, to_share_type);
                     self.cache.insert(key, s);
                     let line = format!("2 1 {} {} {} {}\n", a, b, s, op);
->>>>>>> 957b0ad0
                     self.bytecode_output.push(line);
                 };
             }
@@ -838,28 +566,22 @@
 
                 match o {
                     BvBinOp::Sub | BvBinOp::Udiv | BvBinOp::Urem => {
-                        let a = self.get_share(&t.cs[0]);
-                        let b = self.get_share(&t.cs[1]);
+                        let a = self.get_share(&t.cs[0], to_share_type);
+                        let b = self.get_share(&t.cs[1], to_share_type);
 
                         let key = (t.op.clone(), vec![a, b]);
                         if self.cache.contains_key(&key) {
                             let s = self.cache.get(&key).unwrap().clone();
                             self.term_to_shares.insert(t, s);
                         } else {
-<<<<<<< HEAD
-                            let s = self.get_shares(&t);
-                            self.cache.insert(key, s.clone());
-                            let line = format!("2 1 {} {} {} {}\n", a, b, s[0], op);
-=======
                             let s = self.get_share(&t, to_share_type);
                             self.cache.insert(key, s);
                             let line = format!("2 1 {} {} {} {}\n", a, b, s, op);
->>>>>>> 957b0ad0
                             self.bytecode_output.push(line);
                         };
                     }
                     BvBinOp::Shl | BvBinOp::Lshr => {
-                        let a = self.get_share(&t.cs[0]);
+                        let a = self.get_share(&t.cs[0], to_share_type);
                         let const_shift_amount_term = fold(&t.cs[1], &[]);
                         let const_shift_amount =
                             const_shift_amount_term.as_bv_opt().unwrap().uint();
@@ -869,16 +591,9 @@
                             let s = self.cache.get(&key).unwrap().clone();
                             self.term_to_shares.insert(t, s);
                         } else {
-<<<<<<< HEAD
-                            let s = self.get_shares(&t);
-                            self.cache.insert(key, s.clone());
-                            let line =
-                                format!("2 1 {} {} {} {}\n", a, const_shift_amount, s[0], op);
-=======
                             let s = self.get_share(&t, to_share_type);
                             self.cache.insert(key, s);
                             let line = format!("2 1 {} {} {} {}\n", a, const_shift_amount, s, op);
->>>>>>> 957b0ad0
                             self.bytecode_output.push(line);
                         };
                     }
@@ -887,15 +602,6 @@
             }
             Op::Field(i) => {
                 assert!(t.cs.len() == 1);
-<<<<<<< HEAD
-                let shares = self.get_shares(&t.cs[0]);
-                assert!(*i < shares.len());
-                self.term_to_shares.insert(t.clone(), vec![shares[*i]]);
-            }
-            Op::Select => {
-                assert!(t.cs.len() == 2);
-                let array_shares = self.get_shares(&t.cs[0]);
-=======
                 let tuple_share = self.get_share(&t.cs[0], to_share_type);
                 let field_share = self.get_share(&t, to_share_type);
                 let op = "FIELD";
@@ -907,7 +613,6 @@
                 assert!(t.cs.len() == 2);
                 let select_share = self.get_share(&t, to_share_type);
                 let array_share = self.get_share(&t.cs[0], to_share_type);
->>>>>>> 957b0ad0
 
                 let line = if let Op::Const(Value::BitVector(bv)) = &t.cs[1].op {
                     let op = "SELECT_CONS";
@@ -917,22 +622,6 @@
                     format!("2 1 {} {} {} {}\n", array_share, idx, select_share, op)
                 } else {
                     let op = "SELECT";
-<<<<<<< HEAD
-                    let num_inputs = array_shares.len() + 1;
-                    let index_share = self.get_share(&t.cs[1]);
-                    let output = self.get_share(&t);
-                    let line = format!(
-                        "{} 1 {} {} {} {}\n",
-                        num_inputs,
-                        self.shares_to_string(array_shares),
-                        index_share,
-                        output,
-                        op
-                    );
-                    self.bytecode_output.push(line);
-                    self.term_to_shares.insert(t.clone(), vec![output]);
-                }
-=======
                     let idx_share = self.get_share(&t.cs[1], to_share_type);
                     format!(
                         "2 1 {} {} {} {}\n",
@@ -941,41 +630,13 @@
                 };
                 self.bytecode_output.push(line);
                 self.term_to_shares.insert(t.clone(), select_share);
-
-                // if let Op::Const(Value::BitVector(bv)) = &t.cs[1].op {
-                //     let idx = bv.uint().to_usize().unwrap().clone();
-                //     assert!(
-                //         idx < array_shares.len(),
-                //         "idx: {}, shares: {}",
-                //         idx,
-                //         array_shares.len()
-                //     );
-
-                //     self.term_to_shares
-                //         .insert(t.clone(), vec![array_shares[idx]]);
-                // } else {
-                //     let op = "SELECT";
-                //     let num_inputs = array_shares.len() + 1;
-                //     let index_share = self.get_share(&t.cs[1], to_share_type);
-                //     let output = self.get_share(&t, to_share_type);
-                //     let line = format!(
-                //         "{} 1 {} {} {} {}\n",
-                //         num_inputs,
-                //         self.shares_to_string(array_shares),
-                //         index_share,
-                //         output,
-                //         op
-                //     );
-                //     self.bytecode_output.push(line);
-                //     self.term_to_shares.insert(t.clone(), vec![output]);
-                // }
->>>>>>> 957b0ad0
             }
             _ => panic!("Non-field in embed_bv: {:?}", t),
         }
     }
 
     fn embed_vector(&mut self, t: Term) {
+        let to_share_type = self.get_term_share_type(&t);
         match &t.op {
             Op::Const(Value::Array(arr)) => {
                 let array_share = self.get_share(&t, to_share_type);
@@ -990,29 +651,15 @@
 
                     // TODO: sort of value might not be a 32-bit bitvector
                     let v_term = leaf_term(Op::Const(v.clone()));
-                    if self.term_to_shares.contains_key(&v_term) {
+                    let cons_to_share_type = self.get_term_share_type(&v_term);
+                    if self.const_cache.contains_key(&v_term) {
                         // existing const
-                        let s = self.get_share(&v_term);
+                        let s = self.get_share(&v_term, cons_to_share_type);
                         shares.push(s);
                     } else {
                         // new const
-                        let s_map = self.s_map.get(&self.curr_comp).unwrap();
-                        if !s_map.contains_key(&v_term){
-                            continue;
-                        }
-                        let s = self.get_share(&v_term);
-                        match v {
-                            Value::BitVector(b) => {
-                                if !self.written_const_set.contains(&s){
-                                    self.written_const_set.insert(s);
-                                    let op = "CONS";
-                                    let line = format!("2 1 {} 32 {} {}\n", b.as_sint(), s, op);
-                                    self.const_output.push(line);
-                                }
-                                // self.cache.insert(t.clone(), EmbeddedTerm::Bv);
-                            }
-                            _ => todo!(),
-                        }
+                        self.insert_const(&v_term);
+                        let s = self.get_share(&v_term, cons_to_share_type);
                         shares.push(s);
                     }
                 }
@@ -1030,49 +677,27 @@
                 self.term_to_shares.insert(t.clone(), array_share);
             }
             Op::Const(Value::Tuple(tup)) => {
-<<<<<<< HEAD
-                let shares = self.get_shares(&t);
-                assert!(shares.len() == tup.len());
-                for (val, s) in tup.iter().zip(shares.iter()) {
-                    match val {
-                        Value::BitVector(b) => {
-                            if !self.written_const_set.contains(s){
-                                self.written_const_set.insert(*s);
-                                let op = "CONS";
-                                let line = format!("2 1 {} 32 {} {}\n", b.as_sint(), s, op);
-                                self.const_output.push(line);
-=======
                 let tuple_share = self.get_share(&t, to_share_type);
                 let mut shares: Vec<i32> = Vec::new();
                 for val in tup.iter() {
                     match val {
                         Value::BitVector(b) => {
                             let v_term: Term = bv_lit(b.as_sint(), 32);
+                            let cons_to_share_type = self.get_term_share_type(&v_term);
                             if self.const_cache.contains_key(&v_term) {
                                 // existing const
-                                let s = self.get_share(&v_term, to_share_type);
+                                let s = self.get_share(&v_term, cons_to_share_type);
                                 shares.push(s);
                             } else {
                                 // new const
                                 self.insert_const(&v_term);
-                                let s = self.get_share(&v_term, to_share_type);
+                                let s = self.get_share(&v_term, cons_to_share_type);
                                 shares.push(s);
->>>>>>> 957b0ad0
                             }
                         }
                         _ => todo!(),
                     }
                 }
-<<<<<<< HEAD
-            }
-            Op::Ite => {
-                let op = "MUX";
-                let shares = self.get_shares(&t);
-
-                let sel = self.get_share(&t.cs[0]);
-                let a = self.get_shares(&t.cs[1]);
-                let b = self.get_shares(&t.cs[2]);
-=======
                 assert!(shares.len() == tup.len());
 
                 let op = "CONS_TUPLE";
@@ -1092,52 +717,19 @@
                 let sel = self.get_share(&t.cs[0], to_share_type);
                 let a = self.get_share(&t.cs[1], to_share_type);
                 let b = self.get_share(&t.cs[2], to_share_type);
->>>>>>> 957b0ad0
 
                 let line = format!("3 1 {} {} {} {} {}\n", sel, a, b, mux_share, op);
                 self.bytecode_output.push(line);
                 self.term_to_shares.insert(t.clone(), mux_share);
 
-                // let op = "MUX";
-
-                // let shares = self.get_shares(&t, to_share_type);
-
-                // let sel = self.get_share(&t.cs[0], to_share_type);
-                // let a = self.get_shares(&t.cs[1], to_share_type);
-                // let b = self.get_shares(&t.cs[2], to_share_type);
-
-                // // assert scalar_term share lens are equivalent
-                // assert!(shares.len() == a.len());
-                // assert!(shares.len() == b.len());
-
-                // let num_inputs = 1 + shares.len() * 2;
-                // let num_outputs = shares.len();
-
-                // let line = format!(
-                //     "{} {} {} {} {} {} {}\n",
-                //     num_inputs,
-                //     num_outputs,
-                //     sel,
-                //     self.shares_to_string(a),
-                //     self.shares_to_string(b),
-                //     self.shares_to_string(shares),
-                //     op
-                // );
-
-                // self.bytecode_output.push(line);
             }
             Op::Store => {
                 assert!(t.cs.len() == 3);
-<<<<<<< HEAD
-                let mut array_shares = self.get_shares(&t.cs[0]).clone();
-                let value_share = self.get_share(&t.cs[2]);
-=======
 
                 let array_share = self.get_share(&t.cs[0], to_share_type).clone();
                 // let mut array_shares = self.get_shares(&t.cs[0], to_share_type).clone();
                 let value_share = self.get_share(&t.cs[2], to_share_type);
                 let store_share = self.get_share(&t, to_share_type);
->>>>>>> 957b0ad0
 
                 let line = if let Op::Const(Value::BitVector(bv)) = &t.cs[1].op {
                     let op = "STORE_CONS";
@@ -1150,29 +742,6 @@
                     )
                 } else {
                     let op = "STORE";
-<<<<<<< HEAD
-                    let num_inputs = array_shares.len() + 2;
-                    let outputs = self.get_shares(&t);
-                    let num_outputs = outputs.len();
-                    let index_share = self.get_share(&t.cs[1]);
-                    let line = format!(
-                        "{} {} {} {} {} {} {}\n",
-                        num_inputs,
-                        num_outputs,
-                        self.shares_to_string(array_shares),
-                        index_share,
-                        value_share,
-                        self.shares_to_string(outputs),
-                        op
-                    );
-
-                    self.bytecode_output.push(line);
-                }
-            }
-            Op::Field(i) => {
-                assert!(t.cs.len() == 1);
-                let shares = self.get_shares(&t.cs[0]);
-=======
                     let index_share = self.get_share(&t.cs[1], to_share_type);
                     format!(
                         "3 1 {} {} {} {} {}\n",
@@ -1182,30 +751,6 @@
                 self.bytecode_output.push(line);
                 self.term_to_shares.insert(t.clone(), store_share);
 
-                // if let Op::Const(Value::BitVector(bv)) = &t.cs[1].op {
-                //     // constant indexing
-                //     let idx = bv.uint().to_usize().unwrap().clone();
-                //     array_shares[idx] = value_share;
-                //     self.term_to_shares.insert(t.clone(), array_shares.clone());
-                // } else {
-                //     let op = "STORE";
-                //     let num_inputs = array_shares.len() + 2;
-                //     let outputs = self.get_shares(&t, to_share_type);
-                //     let num_outputs = outputs.len();
-                //     let index_share = self.get_share(&t.cs[1], to_share_type);
-                //     let line = format!(
-                //         "{} {} {} {} {} {} {}\n",
-                //         num_inputs,
-                //         num_outputs,
-                //         self.shares_to_string(array_shares),
-                //         index_share,
-                //         value_share,
-                //         self.shares_to_string(outputs),
-                //         op
-                //     );
-
-                //     self.bytecode_output.push(line);
-                // }
             }
             Op::Field(i) => {
                 assert!(t.cs.len() == 1);
@@ -1215,7 +760,6 @@
                 let field_share = self.get_share(&t, to_share_type);
 
                 let op = "FIELD_VEC";
->>>>>>> 957b0ad0
 
                 let tuple_sort = check(&t.cs[0]);
                 let (offset, len) = match tuple_sort {
@@ -1243,41 +787,13 @@
                 self.bytecode_output.push(line);
                 self.term_to_shares.insert(t.clone(), field_share);
 
-                // let tuple_sort = check(&t.cs[0]);
-                // let (offset, len) = match tuple_sort {
-                //     Sort::Tuple(t) => {
-                //         assert!(*i < t.len());
-
-                //         // find offset
-                //         let mut offset = 0;
-                //         for j in 0..*i {
-                //             offset += self.get_sort_len(&t[j]);
-                //         }
-
-                //         // find len
-                //         let len = self.get_sort_len(&t[*i]);
-
-                //         (offset, len)
-                //     }
-                //     _ => panic!("Field op on non-tuple"),
-                // };
-
-                // // get ret slice
-                // let field_shares = &shares[offset..offset + len];
-
-                // self.term_to_shares.insert(t.clone(), field_shares.to_vec());
             }
             Op::Update(i) => {
                 assert!(t.cs.len() == 2);
-<<<<<<< HEAD
-                let mut tuple_shares = self.get_shares(&t.cs[0]);
-                let value_share = self.get_share(&t.cs[1]);
-=======
 
                 let tuple_share = self.get_share(&t.cs[0], to_share_type);
                 let value_share = self.get_share(&t.cs[1], to_share_type);
                 let update_share = self.get_share(&t, to_share_type);
->>>>>>> 957b0ad0
 
                 let op = "UPDATE";
                 let line = format!(
@@ -1286,29 +802,13 @@
                 );
                 self.bytecode_output.push(line);
                 self.term_to_shares.insert(t.clone(), update_share);
-
-                // let mut tuple_shares = self.get_shares(&t.cs[0], to_share_type);
-                // let value_share = self.get_share(&t.cs[1], to_share_type);
-
-                // // assert the index is in bounds
-                // assert!(*i < tuple_shares.len());
-
-                // // update shares in tuple
-                // tuple_shares[*i] = value_share;
-
-                // // store shares
-                // self.term_to_shares.insert(t.clone(), tuple_shares);
             }
             Op::Tuple => {
                 let tuple_share = self.get_share(&t, to_share_type);
 
                 let mut shares: Vec<i32> = Vec::new();
                 for c in t.cs.iter() {
-<<<<<<< HEAD
-                    shares.append(&mut self.get_shares(c));
-=======
                     shares.push(self.get_share(c, to_share_type));
->>>>>>> 957b0ad0
                 }
 
                 let op = "TUPLE";
@@ -1328,26 +828,9 @@
                 // }
                 // self.term_to_shares.insert(t.clone(), shares);
             }
-<<<<<<< HEAD
-            Op::Call(name, _arg_names, arg_sorts, ret_sorts) => {
-                let shares = self.get_shares(&t);
-                let op = format!("CALL({})", name);
-                let num_args: usize = arg_sorts.iter().map(|ret| self.get_sort_len(ret)).sum();
-                let num_rets: usize = ret_sorts.iter().map(|ret| self.get_sort_len(ret)).sum();
-                let mut arg_shares: Vec<String> = Vec::new();
-                for c in t.cs.iter() {
-                    let sort = check(c);
-                    if self.rewirable(&sort) {
-                        arg_shares.extend(self.get_shares(c).iter().map(|&s| s.to_string()))
-                    } else {
-                        arg_shares.extend(self.get_shares(c).iter().map(|&s| s.to_string()))
-                    }
-                }
-=======
             Op::Call(name, _arg_names, _arg_sorts, ret_sorts) => {
                 let call_share = self.get_share(&t, to_share_type);
                 let op = format!("CALL({})", name);
->>>>>>> 957b0ad0
 
                 let mut arg_shares: Vec<i32> = Vec::new();
                 for c in t.cs.iter() {
@@ -1363,51 +846,6 @@
                 );
                 self.bytecode_output.push(line);
                 self.term_to_shares.insert(t.clone(), call_share);
-
-                // let shares = self.get_shares(&t, to_share_type);
-                // let op = format!("CALL({})", name);
-                // let num_args: usize = arg_sorts.iter().map(|ret| self.get_sort_len(ret)).sum();
-                // let num_rets: usize = ret_sorts.iter().map(|ret| self.get_sort_len(ret)).sum();
-                // let mut arg_shares: Vec<String> = Vec::new();
-                // for c in t.cs.iter() {
-                //     let sort = check(c);
-                //     if self.rewirable(&sort) {
-                //         arg_shares.extend(
-                //             self.get_shares(c, to_share_type)
-                //                 .iter()
-                //                 .map(|&s| s.to_string()),
-                //         )
-                //     } else {
-                //         arg_shares.extend(
-                //             self.get_shares(c, to_share_type)
-                //                 .iter()
-                //                 .map(|&s| s.to_string()),
-                //         )
-                //     }
-                // }
-
-                // let mut ret_shares: Vec<String> = Vec::new();
-                // let mut idx = 0;
-                // for sort in ret_sorts {
-                //     let len = self.get_sort_len(sort);
-                //     assert!(idx + len <= shares.len());
-                //     if self.rewirable(sort) {
-                //         ret_shares.extend(shares[idx..(idx + len)].iter().map(|&s| s.to_string()))
-                //     } else {
-                //         ret_shares.extend(shares[idx..(idx + len)].iter().map(|&s| s.to_string()))
-                //     }
-                //     idx += len;
-                // }
-
-                // let line = format!(
-                //     "{} {} {} {} {}\n",
-                //     num_args,
-                //     num_rets,
-                //     arg_shares.join(" "),
-                //     ret_shares.join(" "),
-                //     op
-                // );
-                // self.bytecode_output.push(line);
             }
             _ => {
                 panic!("Non-field in embed_vector: {}", t.op)
@@ -1512,19 +950,10 @@
                 self.embed(t.clone());
 
                 let op = "OUT";
-<<<<<<< HEAD
-                let shares = self.get_shares(&t);
-
-                for s in shares {
-                    let line = format!("1 0 {} {}\n", s, op);
-                    outputs.push(line);
-                }
-=======
                 let to_share_type = self.get_term_share_type(&t);
                 let share = self.get_share(&t, to_share_type);
                 let line = format!("1 0 {} {}\n", share, op);
                 outputs.push(line);
->>>>>>> 957b0ad0
             }
             self.bytecode_output.append(&mut outputs);
 
