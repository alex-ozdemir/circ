//! Lowering IR to ABY DSL
//! [EzPC Compiler](https://github.com/mpc-msri/EzPC/&blob/da94a982709123c8186d27c9c93e27f243d85f0e/EzPC/EzPC/ABY_example/common/ezpc.h)

//! Inv gates need to typecast circuit object to boolean circuit
//! [Link to comment in EzPC Compiler](https://github.com/mpc-msri/EzPC/blob/da94a982709123c8186d27c9c93e27f243d85f0e/EzPC/EzPC/codegen.ml)

use rug::Integer;

use crate::ir::opt::cfold::fold;
use crate::ir::term::*;
#[cfg(feature = "lp")]
use crate::target::aby::assignment::ilp::assign;
use crate::target::aby::assignment::SharingMap;
use crate::target::aby::utils::*;
use std::collections::HashMap;
<<<<<<< HEAD
use std::collections::HashSet;
use std::fmt;
=======
>>>>>>> a72442fb
use std::fs;
use std::io;
use std::path::Path;

#[cfg(feature = "lp")]
use crate::target::graph::trans::*;

use super::assignment::assign_all_boolean;
use super::assignment::assign_all_yao;
use super::assignment::assign_arithmetic_and_boolean;
use super::assignment::assign_arithmetic_and_yao;
use super::assignment::assign_greedy;

use super::call_site_similarity::call_site_similarity;

const PUBLIC: u8 = 2;
const WRITE_SIZE: usize = 65536;

<<<<<<< HEAD
pub struct PostOrderIter_v2 {
    // (cs stacked, term)
    stack: Vec<(bool, Term)>,
    visited: TermSet,
}

impl PostOrderIter_v2 {
    /// Make an iterator over the descendents of `root`.
    pub fn new(root: Term) -> Self {
        Self {
            stack: vec![(false, root)],
            visited: TermSet::new(),
        }
    }
}

impl std::iter::Iterator for PostOrderIter_v2 {
    type Item = Term;
    fn next(&mut self) -> Option<Term> {
        while let Some((children_pushed, t)) = self.stack.last() {
            if self.visited.contains(t) {
                self.stack.pop();
            } else if !children_pushed {
                // for cs in t.cs.iter(){
                //     // if let Op::Const(Value::BitVector(b)) = &cs.op {
                //     //     let bi = b.as_sint();
                //     //     if bi == 99{
                //     //         println!("haha: {}", t);
                //     //     }
                //     // }
                // }
                if let Op::Select = t.op{
                    if let Op::Const(Value::BitVector(_)) = &t.cs[1].op {
                        self.stack.last_mut().unwrap().0 = true;
                        let last = self.stack.last().unwrap().1.clone();
                        self.stack.push((false, last.cs[0].clone()));
                        continue;
                    }
                } else if let Op::Store = t.op{
                    if let Op::Const(Value::BitVector(_)) = &t.cs[1].op {
                        self.stack.last_mut().unwrap().0 = true;
                        let last = self.stack.last().unwrap().1.clone();
                        self.stack.push((false, last.cs[0].clone()));
                        self.stack.push((false, last.cs[2].clone()));
                        continue;
                    }
                }
                self.stack.last_mut().unwrap().0 = true;
                let last = self.stack.last().unwrap().1.clone();
                self.stack
                    .extend(last.cs.iter().map(|c| (false, c.clone())));
            } else {
                break;
            }
        }
        self.stack.pop().map(|(_, t)| {
            self.visited.insert(t.clone());
            t
        })
        // while let Some((children_pushed, t)) = self.stack.pop() {
        //     if self.visited.contains(&t) {
        //         continue;
        //     } else if !children_pushed {
        //         // if let Op::Select = t.op{
        //         //     if let Op::Const(Value::BitVector(_)) = &t.cs[1].op {
        //         //         self.stack.push((true, t.clone()));
        //         //         self.stack.push((false, t.cs[0].clone()));
        //         //         continue;
        //         //     }
        //         // }
        //         self.stack.push((true, t.clone()));
        //         self.stack
        //             .extend(t.cs.iter().map(|c| (false, c.clone())));
        //     } else {
        //         break;
        //     }
        // }
        // self.stack.pop().map(|(_, t)| {
        //     self.visited.insert(t.clone());
        //     t
        // })
    }
}

// impl std::iter::Iterator for PostOrderIter_v2 {
//     type Item = Term;
//     fn next(&mut self) -> Option<Term> {
//         while let Some(t) = self.stack.pop() {
//             if !self.visited.contains(&t) {
//                 if self.children_added.insert(t.clone()) {
//                     self.stack.push(t.clone());
//                     if let Op::Select = t.op{
//                         if let Op::Const(Value::BitVector(_)) = &t.cs[1].op {
//                             self.stack.push(t.cs[0].clone());
//                             continue;
//                         }
//                     }
//                     self.stack.extend(t.cs.iter().cloned());
//                 }
//             } else {
//                 break;
//             }
//         }
//         self.stack.pop().map(|t| {
//             self.visited.insert(t.clone());
//             t
//         })
//     }
// }

#[derive(Clone)]
enum EmbeddedTerm {
    Bool,
    Bv,
    Array,
    Tuple,
}

impl fmt::Display for EmbeddedTerm {
    fn fmt(&self, f: &mut fmt::Formatter) -> fmt::Result {
        match self {
            EmbeddedTerm::Bool => {
                write!(f, "bool")
            }
            EmbeddedTerm::Bv => {
                write!(f, "bv")
            }
            EmbeddedTerm::Array => {
                write!(f, "array")
            }
            EmbeddedTerm::Tuple => {
                write!(f, "tuple")
            }
        }
    }
}

static mut dur_const_arr: std::time::Duration = std::time::Duration::new(0, 0);
static mut num_const_arr: usize = 0;

static mut dur_const_tuple: std::time::Duration = std::time::Duration::new(0, 0);
static mut num_const_tuple: usize = 0;

static mut dur_ite: std::time::Duration = std::time::Duration::new(0, 0);
static mut num_ite: usize = 0;

static mut dur_store: std::time::Duration = std::time::Duration::new(0, 0);
static mut num_store: usize = 0;

static mut dur_field: std::time::Duration = std::time::Duration::new(0, 0);
static mut num_field: usize = 0;

static mut dur_update: std::time::Duration = std::time::Duration::new(0, 0);
static mut num_update: usize = 0;

static mut dur_tuple: std::time::Duration = std::time::Duration::new(0, 0);
static mut num_tuple: usize = 0;

static mut dur_call: std::time::Duration = std::time::Duration::new(0, 0);
static mut num_call: usize = 0;

=======
>>>>>>> a72442fb
struct ToABY<'a> {
    fs: Functions,
    s_map: HashMap<String, SharingMap>,
    path: &'a Path,
    lang: String,
    curr_comp: String,
    // Input mapping
    inputs: Vec<Term>,
    // Term to share id
    term_to_shares: TermMap<Vec<i32>>,
    share_cnt: i32,
    // Cache
    cache: HashMap<(Op, Vec<i32>), Vec<i32>>,
    // Outputs
    bytecode_input: Vec<String>,
    bytecode_output: Vec<String>,
    const_output: Vec<String>,
    share_output: Vec<String>,
    const_map: HashMap<(Integer, char), i32>,
    written_const_set: HashSet<i32>
}

impl Drop for ToABY<'_> {
    fn drop(&mut self) {
        // use std::mem::take;
        // drop everything that uses a Term
        // drop(take(&mut self.md));
        self.inputs.clear();
        self.term_to_shares.clear();
        // self.s_map.clear();
        // clean up
        garbage_collect();
    }
}

impl<'a> ToABY<'a> {
    fn new(fs: Functions, s_map: HashMap<String, SharingMap>, path: &'a Path, lang: &str) -> Self {
        Self {
            fs,
            s_map,
            path,
            lang: lang.to_string(),
            curr_comp: "".to_string(),
            inputs: Vec::new(),
            term_to_shares: TermMap::new(),
            share_cnt: 0,
            cache: HashMap::new(),
            bytecode_input: Vec::new(),
            bytecode_output: Vec::new(),
            const_output: Vec::new(),
            share_output: Vec::new(),
            const_map: HashMap::new(),
            written_const_set: HashSet::new(),
        }
    }

    fn write_const_output(&mut self, flush: bool) {
        if flush || self.const_output.len() >= WRITE_SIZE {
            let const_output_path = get_path(self.path, &self.lang, "const", false);
            write_lines(&const_output_path, &self.const_output);
            self.const_output.clear();
        }
    }

    fn write_bytecode_output(&mut self, flush: bool) {
        if flush || self.bytecode_output.len() >= WRITE_SIZE {
            let bytecode_output_path = get_path(
                self.path,
                &self.lang,
                &format!("{}_bytecode_output", self.curr_comp),
                false,
            );
            write_lines(&bytecode_output_path, &self.bytecode_output);
            self.bytecode_output.clear();
        }
    }

    fn write_share_output(&mut self, flush: bool) {
        if flush || self.share_output.len() >= WRITE_SIZE {
            let share_output_path = get_path(self.path, &self.lang, "share_map", false);
            write_lines(&share_output_path, &self.share_output);
            self.share_output.clear();
        }
    }

    fn shares_to_string(&self, shares: Vec<i32>) -> String {
        shares
            .iter()
            .map(|&i| i.to_string())
            .collect::<Vec<String>>()
            .join(" ")
    }

    fn get_md(&self) -> &ComputationMetadata {
        &self.fs.computations.get(&self.curr_comp).unwrap().metadata
    }

    fn get_var_name(name: &String) -> String {
        let new_name = name.to_string().replace('.', "_");
        let n = new_name.split('_').collect::<Vec<&str>>();
        let offset = n.iter().position(|&r| r == "lex0").unwrap();

        let var_name = &n[offset + 1..];

        match var_name.len() {
            2 => var_name[0].to_string(),
            3.. => {
                let l = var_name.len();
                format!(
                    "{}_{}",
                    &var_name[0..l - 2].to_vec().join("_"),
                    var_name[l - 1]
                )
            }
            _ => {
                panic!("Invalid variable name: {}", name);
            }
        }
    }

    fn write_share(&mut self, t: &Term, s: i32) {
        if !self.written_const_set.contains(&s){
            let s_map = self.s_map.get(&self.curr_comp).unwrap();
            let share_type = s_map.get(&t).unwrap().char();
            let line = format!("{} {}\n", s, share_type);
            self.share_output.push(line);
        }
    }

    fn write_shares(&mut self, t: &Term, shares: &Vec<i32>) {
        let s_map = self.s_map.get(&self.curr_comp).unwrap();
        let share_type = s_map.get(&t).unwrap().char();
        for s in shares {
            if !self.written_const_set.contains(s){
                let line = format!("{} {}\n", s, share_type);
                self.share_output.push(line);
            }
        }
    }

    // TODO: Rust ENTRY api on maps
    fn get_share(&mut self, t: &Term) -> i32 {
        match self.term_to_shares.get(t) {
            Some(v) => {
                assert!(v.len() == 1);
                v[0]
            }
            None => {
                match &t.op {
                    Op::Const(Value::BitVector(b)) => {
                        let sort = check(t);
                        let bi = b.as_sint();
                        let s_map = self.s_map.get(&self.curr_comp).unwrap();
                        let share_type = s_map.get(&t).unwrap().char();
                        let key = (bi, share_type);
                        if self.const_map.contains_key(&key) {
                            let s = self.const_map.get(&key).unwrap().clone();
                            self.term_to_shares.insert(t.clone(), [s].to_vec());
                            s
                        } else{
                            let s = self.share_cnt;
                            self.term_to_shares.insert(t.clone(), [s].to_vec());
                            self.share_cnt += 1;
                            self.const_map.insert(key, s);
                            // Write share
                            self.write_share(t, s);

                            s
                        }
                    }
                    _ => {
                        let s = self.share_cnt;
                        self.term_to_shares.insert(t.clone(), [s].to_vec());
                        self.share_cnt += 1;

                        // Write share
                        self.write_share(t, s);
                        if s == 16{
                            println!("#######: {}", t);
                        }

                        s
                    }
                }
            }
        }
    }

    fn get_shares(&mut self, t: &Term) -> Vec<i32> {
        match self.term_to_shares.get(t) {
            Some(v) => v.clone(),
            None => {
                match &t.op {
                    Op::Const(Value::Array(arr)) =>{
                        let sort = check(t);
                        let num_shares = self.get_sort_len(&sort) as i32;
                        let mut shares: Vec<i32> = Vec::new();
                        let s_map = self.s_map.get(&self.curr_comp).unwrap();
                        let share_type = s_map.get(&t).unwrap().char();
                        for i in 0..num_shares{
                            let idx = Value::BitVector(BitVector::new(Integer::from(i), 32));
                            let v = match arr.map.get(&idx) {
                                Some(c) => c,
        
                                None => &*arr.default,
                            };
        
                            match v {
                                Value::BitVector(b) => {
                                    let bi = b.as_sint();
                                    let key = (bi, share_type);
                                    if self.const_map.contains_key(&key) {
                                        let s = self.const_map.get(&key).unwrap().clone();
                                        shares.push(s);
                                    } else{
                                        let s = self.share_cnt;
                                        self.share_cnt += 1;
                                        self.const_map.insert(key, s);
                                        shares.push(s);
                                    }
                                }
                                _ => todo!(),
                            }
                        }
                        self.term_to_shares.insert(t.clone(), shares.clone());

                        // Write shares
                        self.write_shares(t, &shares);

                        shares
                    }
                    Op::Const(Value::Tuple(tup)) => {
                        check(t);
                        let mut shares: Vec<i32> = Vec::new();
                        let s_map = self.s_map.get(&self.curr_comp).unwrap();
                        let share_type = s_map.get(&t).unwrap().char();
                        for val in tup.iter() {
                            match val {
                                Value::BitVector(b) => {
                                    let bi = b.as_sint();
                                    let key = (bi, share_type);
                                    if self.const_map.contains_key(&key) {
                                        let s = self.const_map.get(&key).unwrap().clone();
                                        shares.push(s);
                                    } else{
                                        let s = self.share_cnt;
                                        self.share_cnt += 1;
                                        self.const_map.insert(key, s);
                                        shares.push(s);
                                    }
                                }
                                _ => todo!(),
                            }
                        }
                        self.term_to_shares.insert(t.clone(), shares.clone());

                        // Write shares
                        self.write_shares(t, &shares);

                        shares
                    }
                    _ =>{
                        let sort = check(t);
                        let num_shares = self.get_sort_len(&sort) as i32;

                        let shares: Vec<i32> = (0..num_shares)
                            .map(|x| x + self.share_cnt)
                            .collect::<Vec<i32>>();
                        self.term_to_shares.insert(t.clone(), shares.clone());

                        // Write shares
                        self.write_shares(t, &shares);

                        self.share_cnt += num_shares;

                        shares
                    }
                }
                
            }
        }
    }

    fn rewirable(&self, s: &Sort) -> bool {
        match s {
            Sort::Array(..) => true,
            Sort::Bool | Sort::BitVector(..) | Sort::Tuple(..) => false,
            _ => todo!(),
        }
    }

    fn get_sort_len(&mut self, s: &Sort) -> usize {
        let mut len = 0;
        len += match s {
            Sort::Bool => 1,
            Sort::BitVector(_) => 1,
            Sort::Array(_, _, n) => *n,
            Sort::Tuple(sorts) => {
                let mut inner_len = 0;
                for inner_s in sorts.iter() {
                    inner_len += self.get_sort_len(inner_s);
                }
                inner_len
            }
            _ => panic!("Sort is not supported: {:#?}", s),
        };
        len
    }

    fn unwrap_vis(&self, name: &str) -> u8 {
        let md = self.get_md();
        match md.get_input_visibility(name) {
            Some(role) => role,
            None => PUBLIC,
        }
    }

    fn embed_eq(&mut self, t: &Term) {
        let s = self.get_share(t);
        let a = self.get_share(&t.cs[0]);
        let b = self.get_share(&t.cs[1]);
        let op = "EQ";
        let line = format!("2 1 {} {} {} {}\n", a, b, s, op);
        self.bytecode_output.push(line);
    }

    fn embed_bool(&mut self, t: Term) {
        let s = self.get_share(&t);
        match &t.op {
            Op::Var(name, Sort::Bool) => {
                let md = self.get_md();
                if !self.inputs.contains(&t) && md.input_vis.contains_key(name) {
                    let term_name = ToABY::get_var_name(&name);
                    let vis = self.unwrap_vis(name);
                    let s = self.get_share(&t);
                    let op = "IN";

                    if vis == PUBLIC {
                        let bitlen = 1;
                        let line = format!("3 1 {} {} {} {} {}\n", term_name, vis, bitlen, s, op);
                        self.bytecode_input.push(line);
                    } else {
                        let line = format!("2 1 {} {} {} {}\n", term_name, vis, s, op);
                        self.bytecode_input.push(line);
                    }
                    self.inputs.push(t.clone());
                }
            }
            Op::Const(Value::Bool(b)) => {
                let op = "CONS_bool";
                let line = format!("1 1 {} {} {}\n", *b as i32, s, op);
                self.const_output.push(line);
            }
            Op::Eq => {
                self.embed_eq(&t);
            }
            Op::Ite => {
                let op = "MUX";

                let sel = self.get_share(&t.cs[0]);
                let a = self.get_share(&t.cs[1]);
                let b = self.get_share(&t.cs[2]);

                let line = format!("3 1 {} {} {} {} {}\n", sel, a, b, s, op);
                self.bytecode_output.push(line);
            }
            Op::Not => {
                let op = "NOT";

                let a = self.get_share(&t.cs[0]);
                let line = format!("1 1 {} {} {}\n", a, s, op);
                self.bytecode_output.push(line);
            }
            Op::BoolNaryOp(o) => {
                if t.cs.len() == 1 {
                    // HACK: Conditionals might not contain two variables
                    // If t.cs len is 1, just output that term
                    // This is to bypass adding an AND gate with a single conditional term
                    // Refer to pub fn condition() in src/circify/mod.rs
                    let a = self.get_share(&t.cs[0]);
                    match o {
                        BoolNaryOp::And => self.term_to_shares.insert(t.clone(), vec![a]),
                        _ => {
                            unimplemented!("Single operand boolean operation");
                        }
                    };
                } else {
                    let op = match o {
                        BoolNaryOp::Or => "OR",
                        BoolNaryOp::And => "AND",
                        BoolNaryOp::Xor => "XOR",
                    };

                    let a = self.get_share(&t.cs[0]);
                    let b = self.get_share(&t.cs[1]);
                    let line = format!("2 1 {} {} {} {}\n", a, b, s, op);
                    self.bytecode_output.push(line);
                }
            }
            Op::BvBinPred(o) => {
                let op = match o {
                    BvBinPred::Ugt => "GT",
                    BvBinPred::Ult => "LT",
                    BvBinPred::Uge => "GE",
                    BvBinPred::Ule => "LE",
                    _ => panic!("Non-field in bool BvBinPred: {}", o),
                };

                let a = self.get_share(&t.cs[0]);
                let b = self.get_share(&t.cs[1]);
                let line = format!("2 1 {} {} {} {}\n", a, b, s, op);
                self.bytecode_output.push(line);
            }
            _ => panic!("Non-field in embed_bool: {}", t),
        }
    }

    fn embed_bv(&mut self, t: Term) {
        match &t.op {
            Op::Var(name, Sort::BitVector(_)) => {
                let md = self.get_md();
                if !self.inputs.contains(&t) && md.input_vis.contains_key(name) {
                    let term_name = ToABY::get_var_name(&name);
                    let vis = self.unwrap_vis(name);
                    let s = self.get_share(&t);
                    let op = "IN";

                    if vis == PUBLIC {
                        let bitlen = 32;
                        let line = format!("3 1 {} {} {} {} {}\n", term_name, vis, bitlen, s, op);
                        self.bytecode_input.push(line);
                    } else {
                        let line = format!("2 1 {} {} {} {}\n", term_name, vis, s, op);
                        self.bytecode_input.push(line);
                    }
                    self.inputs.push(t.clone());
                }
            }
            Op::Const(Value::BitVector(b)) => {
                let s = self.get_share(&t);
<<<<<<< HEAD
                if !self.written_const_set.contains(&s){
                    self.written_const_set.insert(s);
                    let op = "CONS_bv";
                    let line = format!("1 1 {} {} {}\n", b.as_sint(), s, op);
                    if b.as_sint() == 99{
                        println!("GOtcha: {}", t);
                    }
                    self.const_output.push(line);
                }
                self.cache.insert(t.clone(), EmbeddedTerm::Bv);
=======
                let op = "CONS_bv";
                let line = format!("1 1 {} {} {}\n", b.as_sint(), s, op);
                self.const_output.push(line);
>>>>>>> a72442fb
            }
            Op::Ite => {
                let op = "MUX";
                let sel = self.get_share(&t.cs[0]);
                let a = self.get_share(&t.cs[1]);
                let b = self.get_share(&t.cs[2]);

                let key = (t.op.clone(), vec![sel, a, b]);
                if self.cache.contains_key(&key) {
                    let s = self.cache.get(&key).unwrap().clone();
                    self.term_to_shares.insert(t.clone(), s);
                } else {
                    let s = self.get_shares(&t);
                    self.cache.insert(key, s.clone());
                    let line = format!("3 1 {} {} {} {} {}\n", sel, a, b, s[0], op);
                    self.bytecode_output.push(line);
                };
            }
            Op::BvNaryOp(o) => {
                let op = match o {
                    BvNaryOp::Xor => "XOR",
                    BvNaryOp::Or => "OR",
                    BvNaryOp::And => "AND",
                    BvNaryOp::Add => "ADD",
                    BvNaryOp::Mul => "MUL",
                };
                let a = self.get_share(&t.cs[0]);
                let b = self.get_share(&t.cs[1]);

                let key = (t.op.clone(), vec![a, b]);
                if self.cache.contains_key(&key) {
                    let s = self.cache.get(&key).unwrap().clone();
                    self.term_to_shares.insert(t.clone(), s);
                } else {
                    let s = self.get_shares(&t);
                    self.cache.insert(key, s.clone());
                    let line = format!("2 1 {} {} {} {}\n", a, b, s[0], op);
                    self.bytecode_output.push(line);
                };
            }
            Op::BvBinOp(o) => {
                let op = match o {
                    BvBinOp::Sub => "SUB",
                    BvBinOp::Udiv => "DIV",
                    BvBinOp::Urem => "REM",
                    BvBinOp::Shl => "SHL",
                    BvBinOp::Lshr => "LSHR",
                    _ => panic!("Binop not supported: {}", o),
                };

                match o {
                    BvBinOp::Sub | BvBinOp::Udiv | BvBinOp::Urem => {
                        let a = self.get_share(&t.cs[0]);
                        let b = self.get_share(&t.cs[1]);

                        let key = (t.op.clone(), vec![a, b]);
                        if self.cache.contains_key(&key) {
                            let s = self.cache.get(&key).unwrap().clone();
                            self.term_to_shares.insert(t, s);
                        } else {
                            let s = self.get_shares(&t);
                            self.cache.insert(key, s.clone());
                            let line = format!("2 1 {} {} {} {}\n", a, b, s[0], op);
                            self.bytecode_output.push(line);
                        };
                    }
                    BvBinOp::Shl | BvBinOp::Lshr => {
                        let a = self.get_share(&t.cs[0]);
                        let const_shift_amount_term = fold(&t.cs[1], &[]);
                        let const_shift_amount =
                            const_shift_amount_term.as_bv_opt().unwrap().uint();

                        let key = (t.op.clone(), vec![a, const_shift_amount.to_i32().unwrap()]);
                        if self.cache.contains_key(&key) {
                            let s = self.cache.get(&key).unwrap().clone();
                            self.term_to_shares.insert(t, s);
                        } else {
                            let s = self.get_shares(&t);
                            self.cache.insert(key, s.clone());
                            let line =
                                format!("2 1 {} {} {} {}\n", a, const_shift_amount, s[0], op);
                            self.bytecode_output.push(line);
                        };
                    }
                    _ => panic!("Binop not supported: {}", o),
                };
            }
            Op::Field(i) => {
                assert!(t.cs.len() == 1);
                let shares = self.get_shares(&t.cs[0]);
                assert!(*i < shares.len());
                self.term_to_shares.insert(t.clone(), vec![shares[*i]]);
            }
            Op::Select => {
                assert!(t.cs.len() == 2);
                let array_shares = self.get_shares(&t.cs[0]);

                if let Op::Const(Value::BitVector(bv)) = &t.cs[1].op {
                    let idx = bv.uint().to_usize().unwrap().clone();
                    assert!(
                        idx < array_shares.len(),
                        "idx: {}, shares: {}",
                        idx,
                        array_shares.len()
                    );

                    self.term_to_shares
                        .insert(t.clone(), vec![array_shares[idx]]);
                } else {
                    let op = "SELECT";
                    let num_inputs = array_shares.len() + 1;
                    let index_share = self.get_share(&t.cs[1]);
                    let output = self.get_share(&t);
                    let line = format!(
                        "{} 1 {} {} {} {}\n",
                        num_inputs,
                        self.shares_to_string(array_shares),
                        index_share,
                        output,
                        op
                    );
                    self.bytecode_output.push(line);
                    self.term_to_shares.insert(t.clone(), vec![output]);
                }
            }
            _ => panic!("Non-field in embed_bv: {:?}", t),
        }
    }

    fn embed_scalar(&mut self, t: Term) {
        match &t.op {
            Op::Const(Value::Array(arr)) => {
                // let shares = self.get_shares(&t);
                // assert!(shares.len() == arr.size);

                let mut shares: Vec<i32> = Vec::new();

                for i in 0..arr.size {
                    // TODO: sort of index might not be a 32-bit bitvector
                    let idx = Value::BitVector(BitVector::new(Integer::from(i), 32));
                    let v = match arr.map.get(&idx) {
                        Some(c) => c,
                        None => &*arr.default,
                    };

<<<<<<< HEAD
                    match v {
                        Value::BitVector(b) => {
                            if !self.written_const_set.contains(s){
                                self.written_const_set.insert(*s);
                                let op = "CONS_bv";
                                let line = format!("1 1 {} {} {}\n", b.as_sint(), s, op);
                                if b.as_sint() == 99{
                                    println!("GOtcha2: {}", t);
                                }
                                self.const_output.push(line);
                            }
                            self.cache.insert(t.clone(), EmbeddedTerm::Bv);
=======
                    // TODO: sort of value might not be a 32-bit bitvector
                    let v_term = leaf_term(Op::Const(v.clone()));
                    if self.term_to_shares.contains_key(&v_term) {
                        // existing const
                        let s = self.get_share(&v_term);
                        shares.push(s);
                    } else {
                        // new const
                        let s = self.get_share(&v_term);
                        match v {
                            Value::BitVector(b) => {
                                let op = "CONS_bv";
                                let line = format!("1 1 {} {} {}\n", b.as_sint(), s, op);
                                self.const_output.push(line);
                            }
                            _ => todo!(),
>>>>>>> a72442fb
                        }
                        shares.push(s);
                    }
                }

                assert!(shares.len() == arr.size);
                self.term_to_shares.insert(t.clone(), shares);
            }
            Op::Const(Value::Tuple(tup)) => {
                let shares = self.get_shares(&t);
                assert!(shares.len() == tup.len());
                for (val, s) in tup.iter().zip(shares.iter()) {
                    match val {
                        Value::BitVector(b) => {
<<<<<<< HEAD
                            if !self.written_const_set.contains(s){
                                self.written_const_set.insert(*s);
                                let op = "CONS_bv";
                                let line = format!("1 1 {} {} {}\n", b.as_sint(), s, op);
                                if b.as_sint() == 99{
                                    println!("GOtcha3: {}", t);
                                }
                                self.const_output.push(line);
                            }
                            self.cache.insert(t.clone(), EmbeddedTerm::Bv);
=======
                            let op = "CONS_bv";
                            let line = format!("1 1 {} {} {}\n", b.as_sint(), s, op);
                            self.const_output.push(line);
>>>>>>> a72442fb
                        }
                        _ => todo!(),
                    }
                }
            }
            Op::Ite => {
                let op = "MUX";
                let shares = self.get_shares(&t);

                let sel = self.get_share(&t.cs[0]);
                let a = self.get_shares(&t.cs[1]);
                let b = self.get_shares(&t.cs[2]);

                // assert scalar_term share lens are equivalent
                assert!(shares.len() == a.len());
                assert!(shares.len() == b.len());

                let num_inputs = 1 + shares.len() * 2;
                let num_outputs = shares.len();

                let line = format!(
                    "{} {} {} {} {} {} {}\n",
                    num_inputs,
                    num_outputs,
                    sel,
                    self.shares_to_string(a),
                    self.shares_to_string(b),
                    self.shares_to_string(shares),
                    op
                );

                self.bytecode_output.push(line);
            }
            Op::Store => {
                assert!(t.cs.len() == 3);
                let mut array_shares = self.get_shares(&t.cs[0]).clone();
                let value_share = self.get_share(&t.cs[2]);

                if let Op::Const(Value::BitVector(bv)) = &t.cs[1].op {
                    // constant indexing
                    let idx = bv.uint().to_usize().unwrap().clone();

                    array_shares[idx] = value_share;

                    self.term_to_shares.insert(t.clone(), array_shares.clone());
                } else {
                    let op = "STORE";
                    let num_inputs = array_shares.len() + 2;
                    let outputs = self.get_shares(&t);
                    let num_outputs = outputs.len();
                    let index_share = self.get_share(&t.cs[1]);
                    let line = format!(
                        "{} {} {} {} {} {} {}\n",
                        num_inputs,
                        num_outputs,
                        self.shares_to_string(array_shares),
                        index_share,
                        value_share,
                        self.shares_to_string(outputs),
                        op
                    );

                    self.bytecode_output.push(line);
                }
            }
            Op::Field(i) => {
                assert!(t.cs.len() == 1);
                let shares = self.get_shares(&t.cs[0]);
                let tuple_sort = check(&t.cs[0]);
                let (offset, len) = match tuple_sort {
                    Sort::Tuple(t) => {
                        assert!(*i < t.len());

                        // find offset
                        let mut offset = 0;
                        for j in 0..*i {
                            offset += self.get_sort_len(&t[j]);
                        }

                        // find len
                        let len = self.get_sort_len(&t[*i]);

                        (offset, len)
                    }
                    _ => panic!("Field op on non-tuple"),
                };

                // get ret slice
                let field_shares = &shares[offset..offset + len];

                self.term_to_shares.insert(t.clone(), field_shares.to_vec());
            }
            Op::Update(i) => {
                assert!(t.cs.len() == 2);
                let mut tuple_shares = self.get_shares(&t.cs[0]);
                let value_share = self.get_share(&t.cs[1]);

                // assert the index is in bounds
                assert!(*i < tuple_shares.len());

                // update shares in tuple
                tuple_shares[*i] = value_share;

                // store shares
                self.term_to_shares.insert(t.clone(), tuple_shares);
            }
            Op::Tuple => {
                let mut shares: Vec<i32> = Vec::new();
                for c in t.cs.iter() {
                    shares.append(&mut self.get_shares(c));
                }
                self.term_to_shares.insert(t.clone(), shares);
            }
            Op::Call(name, _arg_names, arg_sorts, ret_sorts) => {
                let shares = self.get_shares(&t);
                let op = format!("CALL({})", name);
                let num_args: usize = arg_sorts.iter().map(|ret| self.get_sort_len(ret)).sum();
                let num_rets: usize = ret_sorts.iter().map(|ret| self.get_sort_len(ret)).sum();
                // map argument shares
                // define rewireable shares with "r"
                let mut arg_shares: Vec<String> = Vec::new();
                for c in t.cs.iter() {
                    let sort = check(c);
                    if self.rewirable(&sort) {
                        arg_shares.extend(self.get_shares(c).iter().map(|&s| s.to_string()))
                    } else {
                        arg_shares.extend(self.get_shares(c).iter().map(|&s| s.to_string()))
                    }
                }

                let mut ret_shares: Vec<String> = Vec::new();
                let mut idx = 0;
                for sort in ret_sorts {
                    let len = self.get_sort_len(sort);
                    assert!(idx + len <= shares.len());
                    if self.rewirable(sort) {
                        ret_shares.extend(shares[idx..(idx + len)].iter().map(|&s| s.to_string()))
                    } else {
                        ret_shares.extend(shares[idx..(idx + len)].iter().map(|&s| s.to_string()))
                    }
                    idx += len;
                }

                let line = format!(
                    "{} {} {} {} {}\n",
                    num_args,
                    num_rets,
                    arg_shares.join(" "),
                    ret_shares.join(" "),
                    op
                );
                self.bytecode_output.push(line);
            }
            _ => {
                panic!("Non-field in embed_scalar: {}", t.op)
            }
        }
    }

    fn embed(&mut self, t: Term) {
<<<<<<< HEAD
        let mut num_bool = 0;
        let mut num_bv = 0;
        let mut num_scalar = 0;

        let mut dur_bool: std::time::Duration = std::time::Duration::new(0, 0);
        let mut dur_bv: std::time::Duration = std::time::Duration::new(0, 0);
        let mut dur_scalar: std::time::Duration = std::time::Duration::new(0, 0);

        unsafe {
            dur_const_arr = std::time::Duration::new(0, 0);
            num_const_arr = 0;

            dur_const_tuple = std::time::Duration::new(0, 0);
            num_const_tuple = 0;

            dur_ite = std::time::Duration::new(0, 0);
            num_ite = 0;

            dur_store = std::time::Duration::new(0, 0);
            num_store = 0;

            dur_field = std::time::Duration::new(0, 0);
            num_field = 0;

            dur_update = std::time::Duration::new(0, 0);
            num_update = 0;

            dur_tuple = std::time::Duration::new(0, 0);
            num_tuple = 0;

            dur_call = std::time::Duration::new(0, 0);
            num_call = 0;
        }

        let mut write_time: std::time::Duration = std::time::Duration::new(0, 0);

        for c in PostOrderIter_v2::new(t) {
            if self.cache.contains_key(&c) {
=======
        for c in PostOrderIter::new(t) {
            if self.term_to_shares.contains_key(&c) {
>>>>>>> a72442fb
                continue;
            }

            match check(&c) {
                Sort::Bool => {
                    self.embed_bool(c);
                }
                Sort::BitVector(_) => {
                    self.embed_bv(c);
                }
                Sort::Array(..) | Sort::Tuple(_) => {
                    self.embed_scalar(c);
                }
                e => panic!("Unsupported sort in embed: {:?}", e),
            }
            self.write_bytecode_output(false);
            self.write_const_output(false);
            self.write_share_output(false);
        }
    }

    /// Given a term `t`, lower `t` to ABY Circuits
    fn lower(&mut self) {
        let computations = self.fs.computations.clone();

        // for (name, c) in computations.iter() {
        //     println!("name: {}", name);
        //     for t in c.terms_postorder() {
        //         println!("t: {}", t);
        //     }
        // }

        // create output files
        get_path(self.path, &self.lang, "const", true);
        get_path(self.path, &self.lang, "share_map", true);

        for (name, comp) in computations.iter() {
            let mut outputs: Vec<String> = Vec::new();

            // set current computation
            self.curr_comp = name.to_string();

            // create paths
            get_path(
                self.path,
                &self.lang,
                &format!("{}_bytecode_output", name),
                true,
            );

            println!("starting: {}, {}", name, comp.terms());

            for t in comp.outputs.iter() {
                self.embed(t.clone());

                let op = "OUT";
                let shares = self.get_shares(&t);

                for s in shares {
                    let line = format!("1 0 {} {}\n", s, op);
                    outputs.push(line);
                }
            }
            self.bytecode_output.append(&mut outputs);

            // reorder inputs
            let mut bytecode_input_map: HashMap<String, String> = HashMap::new();
            for line in &self.bytecode_input {
                let key = line.split(" ").collect::<Vec<&str>>()[2];
                bytecode_input_map.insert(key.to_string(), line.to_string());
            }
            let input_order: Vec<String> = comp
                .metadata
                .get_all_inputs()
                .iter()
                .map(|x| ToABY::get_var_name(x))
                .collect();

            let inputs: Vec<String> = input_order
                .iter()
                .map(|x| {
                    if bytecode_input_map.contains_key(x) {
                        bytecode_input_map.get(x).unwrap().clone()
                    } else {
                        // Unused in gate -- ignored in ABY interpreter but used for maintaining rewiring order
                        format!("1 0 {} {}\n", x, "IN")
                    }
                })
                .filter(|x| !x.is_empty())
                .collect::<Vec<String>>();
            self.bytecode_input = inputs;

            // write input bytecode
            let bytecode_path =
                get_path(self.path, &self.lang, &format!("{}_bytecode", name), true);
            write_lines(&bytecode_path, &self.bytecode_input);

            // write output bytecode
            let bytecode_output_path = get_path(
                self.path,
                &self.lang,
                &format!("{}_bytecode_output", name),
                false,
            );
            write_lines(&bytecode_output_path, &self.bytecode_output);

            // combine input and output bytecode files into a single file
            let mut bytecode = fs::OpenOptions::new()
                .append(true)
                .open(&bytecode_path)
                .unwrap();

            let mut bytecode_output = fs::OpenOptions::new()
                .read(true)
                .open(&bytecode_output_path)
                .unwrap();

            io::copy(&mut bytecode_output, &mut bytecode).expect("Failed to merge bytecode files");

            // delete output bytecode files
            fs::remove_file(&bytecode_output_path).expect(&format!(
                "Failed to remove bytecode output: {}",
                &bytecode_output_path
            ));

            //reset for next function
            self.bytecode_input.clear();
            self.bytecode_output.clear();
            self.inputs.clear();
        }

        // write remaining const variables
        self.write_const_output(true);

        // write remaining shares
        self.write_share_output(true);
    }
}

/// Convert this (IR) `ir` to ABY.
<<<<<<< HEAD
pub fn to_aby(
    ir: Functions,
    path: &Path,
    lang: &str,
    cm: &str,
    ss: &str,
    #[allow(unused_variables)] np: &usize,
    #[allow(unused_variables)] ml: &usize,
    #[allow(unused_variables)] mss: &usize,
    #[allow(unused_variables)] hyper: &usize,
    #[allow(unused_variables)] imbalance: &usize,
) {
=======
pub fn to_aby(ir: Functions, path: &Path, lang: &str, cm: &str, ss: &str) {
    // Call site similarity
    // println!("call site");
    // call_site_similarity(&ir);
    // println!("end call site");

    // Protocal Assignments
    let mut s_map: HashMap<String, SharingMap> = HashMap::new();
>>>>>>> a72442fb

    // TODO: change ILP to take in Functions instead of individual computations
    
    match ss{
        #[cfg(feature = "lp")]
        "gglp" => {
            let (fs, s_map) = inline_all_and_assign_glp(&ir, cm);
            let mut converter = ToABY::new(fs, s_map, path, lang);
            converter.convert();
        }
        #[cfg(feature = "lp")]
        "lp+mut" => {
            let (fs, s_map) = partition_with_mut(&ir, cm, path, lang, np, *hyper==1, ml, mss, imbalance);
            let mut converter = ToABY::new(fs, s_map, path, lang);
            converter.convert();
        }
        // #[cfg(feature = "lp")]
        // "mlp+mut" => {
        //     let (fs, s_map) = mlp_with_mut(&ir, cm, path, lang, np, *hyper==1, ml, mss, imbalance);
        //     let mut converter = ToABY::new(fs, s_map, path, lang);
        //     converter.convert();
        // }
        _ =>{
            // Protocal Assignments
            let mut s_map: HashMap<String, SharingMap> = HashMap::new();
            for (name, comp) in ir.computations.iter() {
                println!("processing computation: {}", name);
                let assignments = match ss {
                    "b" => assign_all_boolean(&comp, cm),
                    "y" => assign_all_yao(&comp, cm),
                    "a+b" => assign_arithmetic_and_boolean(&comp, cm),
                    "a+y" => assign_arithmetic_and_yao(&comp, cm),
                    "greedy" => assign_greedy(&comp, cm),
                    #[cfg(feature = "lp")]
                    "lp" => assign(&(comp.to_cs()), cm),
                    #[cfg(feature = "lp")]
                    "glp" => assign(&comp.to_cs(), cm),
                    _ => {
                        panic!("Unsupported sharing scheme: {}", ss);
                    }
                };
                s_map.insert(name.to_string(), assignments);
            }
            let mut converter = ToABY::new(ir, s_map, path, lang);
            converter.convert();
        }
    };

<<<<<<< HEAD
=======
    let mut converter = ToABY::new(ir, s_map, path, lang);
    converter.lower();
>>>>>>> a72442fb
}<|MERGE_RESOLUTION|>--- conflicted
+++ resolved
@@ -13,11 +13,8 @@
 use crate::target::aby::assignment::SharingMap;
 use crate::target::aby::utils::*;
 use std::collections::HashMap;
-<<<<<<< HEAD
 use std::collections::HashSet;
 use std::fmt;
-=======
->>>>>>> a72442fb
 use std::fs;
 use std::io;
 use std::path::Path;
@@ -31,12 +28,11 @@
 use super::assignment::assign_arithmetic_and_yao;
 use super::assignment::assign_greedy;
 
-use super::call_site_similarity::call_site_similarity;
+// use super::call_site_similarity::call_site_similarity;
 
 const PUBLIC: u8 = 2;
 const WRITE_SIZE: usize = 65536;
 
-<<<<<<< HEAD
 pub struct PostOrderIter_v2 {
     // (cs stacked, term)
     stack: Vec<(bool, Term)>,
@@ -198,8 +194,6 @@
 static mut dur_call: std::time::Duration = std::time::Duration::new(0, 0);
 static mut num_call: usize = 0;
 
-=======
->>>>>>> a72442fb
 struct ToABY<'a> {
     fs: Functions,
     s_map: HashMap<String, SharingMap>,
@@ -640,7 +634,6 @@
             }
             Op::Const(Value::BitVector(b)) => {
                 let s = self.get_share(&t);
-<<<<<<< HEAD
                 if !self.written_const_set.contains(&s){
                     self.written_const_set.insert(s);
                     let op = "CONS_bv";
@@ -650,12 +643,7 @@
                     }
                     self.const_output.push(line);
                 }
-                self.cache.insert(t.clone(), EmbeddedTerm::Bv);
-=======
-                let op = "CONS_bv";
-                let line = format!("1 1 {} {} {}\n", b.as_sint(), s, op);
-                self.const_output.push(line);
->>>>>>> a72442fb
+                // self.cache.insert(t.clone(), EmbeddedTerm::Bv);
             }
             Op::Ite => {
                 let op = "MUX";
@@ -801,20 +789,6 @@
                         None => &*arr.default,
                     };
 
-<<<<<<< HEAD
-                    match v {
-                        Value::BitVector(b) => {
-                            if !self.written_const_set.contains(s){
-                                self.written_const_set.insert(*s);
-                                let op = "CONS_bv";
-                                let line = format!("1 1 {} {} {}\n", b.as_sint(), s, op);
-                                if b.as_sint() == 99{
-                                    println!("GOtcha2: {}", t);
-                                }
-                                self.const_output.push(line);
-                            }
-                            self.cache.insert(t.clone(), EmbeddedTerm::Bv);
-=======
                     // TODO: sort of value might not be a 32-bit bitvector
                     let v_term = leaf_term(Op::Const(v.clone()));
                     if self.term_to_shares.contains_key(&v_term) {
@@ -826,12 +800,18 @@
                         let s = self.get_share(&v_term);
                         match v {
                             Value::BitVector(b) => {
-                                let op = "CONS_bv";
-                                let line = format!("1 1 {} {} {}\n", b.as_sint(), s, op);
-                                self.const_output.push(line);
+                                if !self.written_const_set.contains(&s){
+                                    self.written_const_set.insert(s);
+                                    let op = "CONS_bv";
+                                    let line = format!("1 1 {} {} {}\n", b.as_sint(), s, op);
+                                    if b.as_sint() == 99{
+                                        println!("GOtcha2: {}", t);
+                                    }
+                                    self.const_output.push(line);
+                                }
+                                // self.cache.insert(t.clone(), EmbeddedTerm::Bv);
                             }
                             _ => todo!(),
->>>>>>> a72442fb
                         }
                         shares.push(s);
                     }
@@ -846,7 +826,6 @@
                 for (val, s) in tup.iter().zip(shares.iter()) {
                     match val {
                         Value::BitVector(b) => {
-<<<<<<< HEAD
                             if !self.written_const_set.contains(s){
                                 self.written_const_set.insert(*s);
                                 let op = "CONS_bv";
@@ -856,12 +835,6 @@
                                 }
                                 self.const_output.push(line);
                             }
-                            self.cache.insert(t.clone(), EmbeddedTerm::Bv);
-=======
-                            let op = "CONS_bv";
-                            let line = format!("1 1 {} {} {}\n", b.as_sint(), s, op);
-                            self.const_output.push(line);
->>>>>>> a72442fb
                         }
                         _ => todo!(),
                     }
@@ -1022,7 +995,6 @@
     }
 
     fn embed(&mut self, t: Term) {
-<<<<<<< HEAD
         let mut num_bool = 0;
         let mut num_bv = 0;
         let mut num_scalar = 0;
@@ -1060,11 +1032,7 @@
         let mut write_time: std::time::Duration = std::time::Duration::new(0, 0);
 
         for c in PostOrderIter_v2::new(t) {
-            if self.cache.contains_key(&c) {
-=======
-        for c in PostOrderIter::new(t) {
             if self.term_to_shares.contains_key(&c) {
->>>>>>> a72442fb
                 continue;
             }
 
@@ -1205,7 +1173,6 @@
 }
 
 /// Convert this (IR) `ir` to ABY.
-<<<<<<< HEAD
 pub fn to_aby(
     ir: Functions,
     path: &Path,
@@ -1218,16 +1185,6 @@
     #[allow(unused_variables)] hyper: &usize,
     #[allow(unused_variables)] imbalance: &usize,
 ) {
-=======
-pub fn to_aby(ir: Functions, path: &Path, lang: &str, cm: &str, ss: &str) {
-    // Call site similarity
-    // println!("call site");
-    // call_site_similarity(&ir);
-    // println!("end call site");
-
-    // Protocal Assignments
-    let mut s_map: HashMap<String, SharingMap> = HashMap::new();
->>>>>>> a72442fb
 
     // TODO: change ILP to take in Functions instead of individual computations
     
@@ -1236,19 +1193,19 @@
         "gglp" => {
             let (fs, s_map) = inline_all_and_assign_glp(&ir, cm);
             let mut converter = ToABY::new(fs, s_map, path, lang);
-            converter.convert();
+            converter.lower();
         }
         #[cfg(feature = "lp")]
         "lp+mut" => {
             let (fs, s_map) = partition_with_mut(&ir, cm, path, lang, np, *hyper==1, ml, mss, imbalance);
             let mut converter = ToABY::new(fs, s_map, path, lang);
-            converter.convert();
+            converter.lower();
         }
         // #[cfg(feature = "lp")]
         // "mlp+mut" => {
         //     let (fs, s_map) = mlp_with_mut(&ir, cm, path, lang, np, *hyper==1, ml, mss, imbalance);
         //     let mut converter = ToABY::new(fs, s_map, path, lang);
-        //     converter.convert();
+        //     converter.lower();
         // }
         _ =>{
             // Protocal Assignments
@@ -1272,13 +1229,8 @@
                 s_map.insert(name.to_string(), assignments);
             }
             let mut converter = ToABY::new(ir, s_map, path, lang);
-            converter.convert();
+            converter.lower();
         }
     };
 
-<<<<<<< HEAD
-=======
-    let mut converter = ToABY::new(ir, s_map, path, lang);
-    converter.lower();
->>>>>>> a72442fb
 }