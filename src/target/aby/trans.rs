//! Lowering IR to ABY DSL
//! [EzPC Compiler](https://github.com/mpc-msri/EzPC/blob/da94a982709123c8186d27c9c93e27f243d85f0e/EzPC/EzPC/ABY_example/common/ezpc.h)

//! Inv gates need to typecast circuit object to boolean circuit
//! [Link to comment in EzPC Compiler](https://github.com/mpc-msri/EzPC/blob/da94a982709123c8186d27c9c93e27f243d85f0e/EzPC/EzPC/codegen.ml)

use crate::ir::term::*;
#[cfg(feature = "lp")]
use crate::target::aby::assignment::ilp::assign;
use crate::target::aby::assignment::SharingMap;
use crate::target::aby::utils::*;
use std::fmt;
use std::path::Path;

use super::assignment::assign_all_boolean;
use super::assignment::assign_all_yao;
use super::assignment::assign_arithmetic_and_boolean;
use super::assignment::assign_arithmetic_and_yao;
use super::assignment::assign_greedy;

const PUBLIC: u8 = 2;

const PUBLIC: u8 = 2;

#[derive(Clone)]
enum EmbeddedTerm {
    Bool(String),
    Bv(String),
}

impl fmt::Display for EmbeddedTerm {
    fn fmt(&self, f: &mut fmt::Formatter) -> fmt::Result {
        write!(f, "{}", self)
    }
}

struct ToABY {
    md: ComputationMetadata,
    inputs: TermSet,
    cache: TermMap<EmbeddedTerm>,
    term_to_share_cnt: TermMap<i32>,
    s_map: SharingMap,
    share_cnt: i32,
    bytecode_path: String,
    share_map_path: String,
    bytecode_output: Vec<String>,
    share_map_output: Vec<String>,
}

impl ToABY {
    fn new(s_map: SharingMap, md: ComputationMetadata, path: &Path, lang: &str) -> Self {
        Self {
            md,
            inputs: TermSet::new(),
            cache: TermMap::new(),
            term_to_share_cnt: TermMap::new(),
            s_map,
            share_cnt: 0,
            bytecode_path: get_path(path, lang, "bytecode"),
            share_map_path: get_path(path, lang, "share_map"),
            bytecode_output: Vec::new(),
            share_map_output: Vec::new(),
        }
    }

    fn map_terms_to_shares(&mut self, term_: Term) {
        for t in PostOrderIter::new(term_) {
            self.term_to_share_cnt.insert(t, self.share_cnt);
            self.share_cnt += 1;
        }
    }

    fn write_mapping_file(&mut self, term_: Term) {
        for t in PostOrderIter::new(term_) {
            let share_type = self.s_map.get(&t).unwrap();
            let share_str = share_type.char();
            let share_cnt = self.term_to_share_cnt.get(&t).unwrap();
            let line = format!("{} {}\n", *share_cnt, share_str);
            self.share_map_output.push(line);
        }
    }

    fn get_var_name(t: &Term) -> String {
        match &t.op {
            Op::Var(name, _) => {
                let new_name = name.to_string().replace('.', "_");
                let n = new_name.split('_').collect::<Vec<&str>>();

                match n.len() {
                    5 => n[3].to_string(),
                    6.. => {
                        let l = n.len() - 1;
                        format!("{}_{}", n[l - 2], n[l])
                    }
                    _ => {
                        panic!("Invalid variable name: {}", name);
                    }
                }
            }
            _ => panic!("Term {} is not of type Var", t),
        }
    }

    fn get_share_name(&mut self, t: &Term) -> String {
        let share_cnt = self.term_to_share_cnt.get(t).unwrap();
        format!("s_{}", share_cnt)
    }

    fn unwrap_vis(&self, name: &str) -> u8 {
        match self.md.input_vis.get(name).unwrap() {
            Some(role) => *role,
            None => PUBLIC,
        }
    }
<<<<<<< HEAD

    /// Return constant gate evaluating to 1
    // fn one(s_type: &str) -> String {
    //     format!("{}->PutCONSGate((uint64_t)1, (uint32_t)1)", s_type)
    // }
=======
>>>>>>> 157370f3

    fn embed_eq(&mut self, t: Term, a_term: Term, b_term: Term) {
        let share = self.get_share_name(&t);
        let s = self.term_to_share_cnt.get(&t).unwrap();
        let a = self.term_to_share_cnt.get(&t.cs[0]).unwrap();
        let b = self.term_to_share_cnt.get(&t.cs[1]).unwrap();
        let op = "EQ";
        let line = format!("2 1 {} {} {} {}\n", a, b, s, op);
        self.bytecode_output.push(line);
        match check(&a_term) {
            Sort::Bool => {
                self.check_bool(&a_term);
                self.check_bool(&b_term);
                self.cache.insert(t, EmbeddedTerm::Bool(share));
            }
            Sort::BitVector(_) => {
                self.check_bv(&a_term);
                self.check_bv(&b_term);
                self.cache.insert(t, EmbeddedTerm::Bool(share));
            }
            e => panic!("Unimplemented sort for Eq: {:?}", e),
        }
    }

    /// Given term `t`, type-check `t` is of type Bool
    fn check_bool(&self, t: &Term) {
        self.cache
            .get(t)
            .unwrap_or_else(|| panic!("Missing wire for {:?}", t));
    }

    fn embed_bool(&mut self, t: Term) {
        let share = self.get_share_name(&t);
        let s = self.term_to_share_cnt.get(&t).unwrap();
        match &t.op {
            Op::Var(name, Sort::Bool) => {
<<<<<<< HEAD
                // write to bytecode file
=======
>>>>>>> 157370f3
                if !self.inputs.contains(&t) && self.md.input_vis.contains_key(name) {
                    let term_name = ToABY::get_var_name(&t);
                    let vis = self.unwrap_vis(name);
                    let share_cnt = self.term_to_share_cnt.get(&t).unwrap();
                    let op = "IN";

                    if vis == PUBLIC {
                        let bitlen = 1;
                        let line = format!(
                            "3 1 {} {} {} {} {}\n",
                            term_name, vis, bitlen, share_cnt, op
                        );
                        self.bytecode_output.insert(0, line);
                    } else {
                        let line = format!("2 1 {} {} {} {}\n", term_name, vis, share_cnt, op);
                        self.bytecode_output.insert(0, line);
                    }
<<<<<<< HEAD
                }

                // write to input parameter file
=======
                    self.inputs.insert(t.clone());
                }

>>>>>>> 157370f3
                if !self.cache.contains_key(&t) {
                    self.cache.insert(
                        t.clone(),
                        EmbeddedTerm::Bool(format!("s_{}", ToABY::get_var_name(&t))),
                    );
                }
            }
            Op::Const(Value::Bool(b)) => {
                let op = "CONS_bool";
                let line = format!("1 1 {} {} {}\n", *b as i32, s, op);
                self.bytecode_output.push(line);
                self.cache.insert(t.clone(), EmbeddedTerm::Bool(share));
            }
            Op::Eq => {
                self.embed_eq(t.clone(), t.cs[0].clone(), t.cs[1].clone());
            }
            Op::Ite => {
                let op = "MUX";

                self.check_bool(&t.cs[0]);
                self.check_bv(&t.cs[1]);
                self.check_bv(&t.cs[2]);

                let sel = self.term_to_share_cnt.get(&t.cs[0]).unwrap();
                let a = self.term_to_share_cnt.get(&t.cs[1]).unwrap();
                let b = self.term_to_share_cnt.get(&t.cs[2]).unwrap();

                let line = format!("3 1 {} {} {} {} {}\n", sel, a, b, s, op);
                self.bytecode_output.push(line);

                self.cache.insert(t.clone(), EmbeddedTerm::Bool(share));
            }
            Op::Not => {
                let op = "NOT";

                self.check_bool(&t.cs[0]);

                let a = self.term_to_share_cnt.get(&t.cs[0]).unwrap();
                let line = format!("1 1 {} {} {}\n", a, s, op);
                self.bytecode_output.push(line);

                self.cache.insert(t.clone(), EmbeddedTerm::Bool(share));
            }
            Op::BoolNaryOp(o) => {
                if t.cs.len() == 1 {
                    // HACK: Conditionals might not contain two variables
                    // If t.cs len is 1, just output that term
                    // This is to bypass adding an AND gate with a single conditional term
                    // Refer to pub fn condition() in src/circify/mod.rs
                    self.check_bool(&t.cs[0]);
                    self.cache.insert(t.clone(), EmbeddedTerm::Bool(share));
                } else {
                    self.check_bool(&t.cs[0]);
                    self.check_bool(&t.cs[1]);

                    let op = match o {
                        BoolNaryOp::Or => "OR",
                        BoolNaryOp::And => "AND",
                        BoolNaryOp::Xor => "XOR",
                    };

                    let a = self.term_to_share_cnt.get(&t.cs[0]).unwrap();
                    let b = self.term_to_share_cnt.get(&t.cs[1]).unwrap();
                    let line = format!("2 1 {} {} {} {}\n", a, b, s, op);
                    self.bytecode_output.push(line);

                    self.cache.insert(t.clone(), EmbeddedTerm::Bool(share));
                }
            }
            Op::BvBinPred(o) => {
                let op = match o {
                    BvBinPred::Ugt => "GT",
                    BvBinPred::Ult => "LT",
                    BvBinPred::Uge => "GE",
                    BvBinPred::Ule => "LE",
                    _ => panic!("Non-field in bool BvBinPred: {}", o),
                };

                self.check_bv(&t.cs[0]);
                self.check_bv(&t.cs[1]);

                let a = self.term_to_share_cnt.get(&t.cs[0]).unwrap();
                let b = self.term_to_share_cnt.get(&t.cs[1]).unwrap();
                let line = format!("2 1 {} {} {} {}\n", a, b, s, op);
                self.bytecode_output.push(line);

                self.cache.insert(t.clone(), EmbeddedTerm::Bool(share));
            }
            _ => panic!("Non-field in embed_bool: {}", t),
        }
    }

    /// Given term `t`, type-check `t` is of type Bv
    fn check_bv(&self, t: &Term) {
        self.cache
            .get(t)
            .unwrap_or_else(|| panic!("Missing wire for {:?}", t));
    }

    fn embed_bv(&mut self, t: Term) {
        let share = self.get_share_name(&t);
        let s = self.term_to_share_cnt.get(&t).unwrap();
        match &t.op {
            Op::Var(name, Sort::BitVector(_)) => {
<<<<<<< HEAD
                // write to bytecode file
=======
>>>>>>> 157370f3
                if !self.inputs.contains(&t) && self.md.input_vis.contains_key(name) {
                    let term_name = ToABY::get_var_name(&t);
                    let vis = self.unwrap_vis(name);
                    let share_cnt = self.term_to_share_cnt.get(&t).unwrap();
                    let op = "IN";

                    if vis == PUBLIC {
                        let bitlen = 32;
                        let line = format!(
                            "3 1 {} {} {} {} {}\n",
                            term_name, vis, bitlen, share_cnt, op
                        );
                        self.bytecode_output.insert(0, line);
                    } else {
                        let line = format!("2 1 {} {} {} {}\n", term_name, vis, share_cnt, op);
                        self.bytecode_output.insert(0, line);
                    }
                    self.inputs.insert(t.clone());
                }

<<<<<<< HEAD
                // write to input parameter file
=======
>>>>>>> 157370f3
                if !self.cache.contains_key(&t) {
                    self.cache.insert(
                        t.clone(),
                        EmbeddedTerm::Bv(format!("s_{}", ToABY::get_var_name(&t))),
                    );
                }
            }
            Op::Const(Value::BitVector(b)) => {
                let op = "CONS_bv";
                let line = format!("1 1 {} {} {}\n", b.as_sint(), s, op);
                self.bytecode_output.push(line);
                self.cache.insert(t.clone(), EmbeddedTerm::Bv(share));
            }
            Op::Ite => {
                let op = "MUX";

                self.check_bool(&t.cs[0]);
                self.check_bv(&t.cs[1]);
                self.check_bv(&t.cs[2]);

                let sel = self.term_to_share_cnt.get(&t.cs[0]).unwrap();
                let a = self.term_to_share_cnt.get(&t.cs[1]).unwrap();
                let b = self.term_to_share_cnt.get(&t.cs[2]).unwrap();

                let line = format!("3 1 {} {} {} {} {}\n", sel, a, b, s, op);
                self.bytecode_output.push(line);

                self.cache.insert(t.clone(), EmbeddedTerm::Bv(share));
            }
            Op::BvNaryOp(o) => {
                let op = match o {
                    BvNaryOp::Xor => "XOR",
                    BvNaryOp::Or => "OR",
                    BvNaryOp::And => "AND",
                    BvNaryOp::Add => "ADD",
                    BvNaryOp::Mul => "MUL",
                };

                self.check_bv(&t.cs[0]);
                self.check_bv(&t.cs[1]);

                let a = self.term_to_share_cnt.get(&t.cs[0]).unwrap();
                let b = self.term_to_share_cnt.get(&t.cs[1]).unwrap();

                let line = format!("2 1 {} {} {} {}\n", a, b, s, op);
                self.bytecode_output.push(line);

                self.cache.insert(t.clone(), EmbeddedTerm::Bv(share));
            }
            Op::BvBinOp(o) => {
                let op = match o {
                    BvBinOp::Sub => "SUB",
                    BvBinOp::Udiv => "DIV",
                    BvBinOp::Urem => "REM",
                    BvBinOp::Shl => "SHL",
                    BvBinOp::Lshr => "LSHR",
                    BvBinOp::Ashr => "ASHR",
                };

                self.check_bv(&t.cs[0]);
                self.check_bv(&t.cs[1]);

                let a = self.term_to_share_cnt.get(&t.cs[0]).unwrap();
                let b = self.term_to_share_cnt.get(&t.cs[1]).unwrap();

                let line = format!("2 1 {} {} {} {}\n", a, b, s, op);
                self.bytecode_output.push(line);

                self.cache.insert(t.clone(), EmbeddedTerm::Bv(share));
            }
            // TODO
            Op::BvExtract(_start, _end) => {}
            _ => panic!("Non-field in embed_bv: {:?}", t),
        }
    }

    fn embed(&mut self, t: Term) {
        for c in PostOrderIter::new(t) {
            match check(&c) {
                Sort::Bool => {
                    self.embed_bool(c);
                }
                Sort::BitVector(_) => {
                    self.embed_bv(c);
                }
                e => panic!("Unsupported sort in embed: {:?}", e),
            }
        }
    }

    /// Given a term `t`, lower `t` to ABY Circuits
    fn lower(&mut self, t: Term) {
        self.embed(t.clone());

        let op = "OUT";
        let s = self.term_to_share_cnt.get(&t).unwrap();
        let line = format!("1 0 {} {}\n", s, op);
        self.bytecode_output.push(line);

        // write lines to file
        write_lines_to_file(&self.bytecode_path, &self.bytecode_output);
        write_lines_to_file(&self.share_map_path, &self.share_map_output);
    }
}

/// Convert this (IR) `ir` to ABY.
<<<<<<< HEAD
pub fn to_aby(ir: Computation, path: &Path, lang: &str, cm: &str) {
=======
pub fn to_aby(ir: Computation, path: &Path, lang: &str, cm: &str, ss: &str) {
>>>>>>> 157370f3
    let Computation {
        outputs: terms,
        metadata: md,
        ..
    } = ir.clone();

<<<<<<< HEAD
    #[cfg(feature = "lp")]
    let s_map: SharingMap = assign(&ir, cm);
    #[cfg(not(feature = "lp"))]
    let s_map: SharingMap = some_arith_sharing(&ir, cm);
=======
    let s_map: SharingMap = match ss {
        "b" => assign_all_boolean(&ir, cm),
        "y" => assign_all_yao(&ir, cm),
        "a+b" => assign_arithmetic_and_boolean(&ir, cm),
        "a+y" => assign_arithmetic_and_yao(&ir, cm),
        "greedy" => assign_greedy(&ir, cm),
        #[cfg(feature = "lp")]
        "lp" => assign(&ir, cm),
        #[cfg(feature = "lp")]
        "glp" => assign(&ir, cm),
        _ => {
            panic!("Unsupported sharing scheme: {}", ss);
        }
    };
>>>>>>> 157370f3

    let mut converter = ToABY::new(s_map, md, path, lang);

    for t in terms {
        // println!("terms: {}", t);
        converter.map_terms_to_shares(t.clone());
        converter.write_mapping_file(t.clone());
        converter.lower(t.clone());
    }
}<|MERGE_RESOLUTION|>--- conflicted
+++ resolved
@@ -112,14 +112,6 @@
             None => PUBLIC,
         }
     }
-<<<<<<< HEAD
-
-    /// Return constant gate evaluating to 1
-    // fn one(s_type: &str) -> String {
-    //     format!("{}->PutCONSGate((uint64_t)1, (uint32_t)1)", s_type)
-    // }
-=======
->>>>>>> 157370f3
 
     fn embed_eq(&mut self, t: Term, a_term: Term, b_term: Term) {
         let share = self.get_share_name(&t);
@@ -156,10 +148,6 @@
         let s = self.term_to_share_cnt.get(&t).unwrap();
         match &t.op {
             Op::Var(name, Sort::Bool) => {
-<<<<<<< HEAD
-                // write to bytecode file
-=======
->>>>>>> 157370f3
                 if !self.inputs.contains(&t) && self.md.input_vis.contains_key(name) {
                     let term_name = ToABY::get_var_name(&t);
                     let vis = self.unwrap_vis(name);
@@ -177,15 +165,9 @@
                         let line = format!("2 1 {} {} {} {}\n", term_name, vis, share_cnt, op);
                         self.bytecode_output.insert(0, line);
                     }
-<<<<<<< HEAD
-                }
-
-                // write to input parameter file
-=======
                     self.inputs.insert(t.clone());
                 }
 
->>>>>>> 157370f3
                 if !self.cache.contains_key(&t) {
                     self.cache.insert(
                         t.clone(),
@@ -290,10 +272,6 @@
         let s = self.term_to_share_cnt.get(&t).unwrap();
         match &t.op {
             Op::Var(name, Sort::BitVector(_)) => {
-<<<<<<< HEAD
-                // write to bytecode file
-=======
->>>>>>> 157370f3
                 if !self.inputs.contains(&t) && self.md.input_vis.contains_key(name) {
                     let term_name = ToABY::get_var_name(&t);
                     let vis = self.unwrap_vis(name);
@@ -314,10 +292,6 @@
                     self.inputs.insert(t.clone());
                 }
 
-<<<<<<< HEAD
-                // write to input parameter file
-=======
->>>>>>> 157370f3
                 if !self.cache.contains_key(&t) {
                     self.cache.insert(
                         t.clone(),
@@ -424,23 +398,13 @@
 }
 
 /// Convert this (IR) `ir` to ABY.
-<<<<<<< HEAD
-pub fn to_aby(ir: Computation, path: &Path, lang: &str, cm: &str) {
-=======
 pub fn to_aby(ir: Computation, path: &Path, lang: &str, cm: &str, ss: &str) {
->>>>>>> 157370f3
     let Computation {
         outputs: terms,
         metadata: md,
         ..
     } = ir.clone();
 
-<<<<<<< HEAD
-    #[cfg(feature = "lp")]
-    let s_map: SharingMap = assign(&ir, cm);
-    #[cfg(not(feature = "lp"))]
-    let s_map: SharingMap = some_arith_sharing(&ir, cm);
-=======
     let s_map: SharingMap = match ss {
         "b" => assign_all_boolean(&ir, cm),
         "y" => assign_all_yao(&ir, cm),
@@ -455,7 +419,6 @@
             panic!("Unsupported sharing scheme: {}", ss);
         }
     };
->>>>>>> 157370f3
 
     let mut converter = ToABY::new(s_map, md, path, lang);
 
