--- conflicted
+++ resolved
@@ -34,12 +34,9 @@
     inputs: TermMap<Option<PartyId>>,
     cache: TermMap<EmbeddedTerm>,
     s_map: SharingMap,
-<<<<<<< HEAD
-=======
     share_cnt: i32,
     setup_fname: String,
     circuit_fname: String,
->>>>>>> 7a1e62a6
 }
 
 impl ToABY {
@@ -48,14 +45,10 @@
             md: metadata,
             inputs: TermMap::new(),
             cache: TermMap::new(),
-<<<<<<< HEAD
-            s_map: s_map,
-=======
             s_map,
             share_cnt: 0,
             setup_fname: get_path(path, lang, &String::from("setup")),
             circuit_fname: get_path(path, lang, &String::from("circuit")),
->>>>>>> 7a1e62a6
         }
     }
 
