--- conflicted
+++ resolved
@@ -132,10 +132,6 @@
 
 /// Uses an ILP to assign...
 pub fn assign(c: &Computation) -> SharingMap {
-<<<<<<< HEAD
-    // println!("{:#?}", c);
-=======
->>>>>>> 4ffa05fc
     let p = format!(
         "{}/third_party/opa/sample_costs.json",
         var("CARGO_MANIFEST_DIR").expect("Could not find env var CARGO_MANIFEST_DIR")
