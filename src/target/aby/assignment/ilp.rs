--- conflicted
+++ resolved
@@ -85,7 +85,6 @@
         conversions.insert((Yao, Arithmetic), get_cost("y2a", costs));
         conversions.insert((Arithmetic, Yao), get_cost("a2y", costs));
 
-<<<<<<< HEAD
         let ops_from_name = |name: &str| {
             match name {
                 // assume comparisions are unsigned
@@ -126,53 +125,6 @@
                             ops.entry(op.clone())
                                 .or_insert_with(|| FxHashMap::default())
                                 .insert(*share_type, c);
-=======
-            // conversions
-            conversions.insert((Arithmetic, Boolean), get_cost("a2b", obj));
-            conversions.insert((Boolean, Arithmetic), get_cost("b2a", obj));
-            conversions.insert((Yao, Boolean), get_cost("y2b", obj));
-            conversions.insert((Boolean, Yao), get_cost("b2y", obj));
-            conversions.insert((Yao, Arithmetic), get_cost("y2a", obj));
-            conversions.insert((Arithmetic, Yao), get_cost("a2y", obj));
-
-            let ops_from_name = |name: &str| {
-                match name {
-                    // assume comparisions are unsigned
-                    "ge" => vec![BV_UGE],
-                    "le" => vec![BV_ULE],
-                    "gt" => vec![BV_UGT],
-                    "lt" => vec![BV_ULT],
-                    // assume n-ary ops apply to BVs
-                    "add" => vec![BV_ADD],
-                    "mul" => vec![BV_MUL],
-                    "and" => vec![BV_AND],
-                    "or" => vec![BV_OR],
-                    "xor" => vec![BV_XOR],
-                    // assume eq applies to BVs
-                    "eq" => vec![Op::Eq],
-                    "shl" => vec![BV_SHL],
-                    // assume shr is logical, not arithmetic
-                    "shr" => vec![BV_LSHR],
-                    "sub" => vec![BV_SUB],
-                    "mux" => vec![ITE],
-                    "ne" => vec![],
-                    _ => panic!("Unknown operator name: {}", name),
-                }
-            };
-            for (op_name, json) in obj {
-                // HACK: assumes the presence of 2 partitions names into conversion and otherwise.
-                if !op_name.contains('2') {
-                    for op in ops_from_name(op_name) {
-                        let obj = json.as_object().unwrap();
-                        for (share_type, share_name) in
-                            &[(Arithmetic, "a"), (Boolean, "b"), (Yao, "y")]
-                        {
-                            if let Some(cost) = get_cost_opt(share_name, obj) {
-                                ops.entry(op.clone())
-                                    .or_insert_with(FxHashMap::default)
-                                    .insert(*share_type, cost);
-                            }
->>>>>>> 11242a68
                         }
                     }
                 }
@@ -323,7 +275,7 @@
     #[test]
     fn parse_cost_model() {
         let p = format!(
-            "{}/third_party/opa/sample_costs.json",
+            "{}/third_party/opa/adapted_costs.json",
             var("CARGO_MANIFEST_DIR").expect("Could not find env var CARGO_MANIFEST_DIR")
         );
         let c = CostModel::from_opa_cost_file(&p);
@@ -353,7 +305,7 @@
     #[test]
     fn mul1_bv_opt() {
         let p = format!(
-            "{}/third_party/opa/sample_costs.json",
+            "{}/third_party/opa/adapted_costs.json",
             var("CARGO_MANIFEST_DIR").expect("Could not find env var CARGO_MANIFEST_DIR")
         );
         let costs = CostModel::from_opa_cost_file(&p);
@@ -371,7 +323,7 @@
     #[test]
     fn huge_mul_then_eq() {
         let p = format!(
-            "{}/third_party/opa/sample_costs.json",
+            "{}/third_party/opa/adapted_costs.json",
             var("CARGO_MANIFEST_DIR").expect("Could not find env var CARGO_MANIFEST_DIR")
         );
         let costs = CostModel::from_opa_cost_file(&p);
@@ -417,7 +369,7 @@
     #[test]
     fn big_mul_then_eq() {
         let p = format!(
-            "{}/third_party/opa/sample_costs.json",
+            "{}/third_party/opa/adapted_costs.json",
             var("CARGO_MANIFEST_DIR").expect("Could not find env var CARGO_MANIFEST_DIR")
         );
         let costs = CostModel::from_opa_cost_file(&p);
