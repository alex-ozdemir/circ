//! Constant folding

use crate::ir::term::*;

use circ_fields::FieldV;
use lazy_static::lazy_static;
use rug::Integer;
use std::ops::DerefMut;
use std::sync::RwLock;

lazy_static! {
    // TODO: use weak pointers to allow GC
    static ref FOLDS: RwLock<TermCache<TTerm>> = RwLock::new(TermCache::new(TERM_CACHE_LIMIT));
}

pub(in super::super) fn collect() {
    let mut cache_handle = FOLDS.write().unwrap();
    let cache = cache_handle.deref_mut();
    let mut to_pop = Vec::new();
    for (k, v) in cache.iter() {
        if k.elm.strong_count() == 0 || v.elm.strong_count() == 0 {
            to_pop.push(k.clone());
        }
    }
    for k in to_pop.into_iter() {
        cache.pop(&k);
    }
}

/// Create a constant boolean
fn cbool(b: bool) -> Option<Term> {
    Some(leaf_term(Op::Const(Value::Bool(b))))
}

/// Create a constant bit-vector
fn cbv(b: BitVector) -> Option<Term> {
    Some(leaf_term(Op::Const(Value::BitVector(b))))
}

/// Fold away operators over constants.
<<<<<<< HEAD
pub fn fold(node: &Term, ignore: &[Op]) -> Term {
=======
pub fn fold(node: &Term) -> Term {
    // lock the collector before locking FOLDS (and, inside fold_cache, TERMS)
    let _lock = super::super::term::COLLECT.read().unwrap();

>>>>>>> 028f747f
    let mut cache_handle = FOLDS.write().unwrap();
    let cache = cache_handle.deref_mut();

    // make the cache unbounded during the fold_cache call
    let old_capacity = cache.cap();
    cache.resize(std::usize::MAX);

    let ret = fold_cache(node, cache, ignore);
    // shrink cache to its max size
    cache.resize(old_capacity);
    ret
}

/// Do constant-folding backed by a cache.
pub fn fold_cache(node: &Term, cache: &mut TermCache<TTerm>, ignore: &[Op]) -> Term {
    // (node, children pushed)
    let mut stack = vec![(node.clone(), false)];

    // Maps terms to their rewritten versions.
    while let Some((t, children_pushed)) = stack.pop() {
        if cache.contains(&t.to_weak()) {
            continue;
        }
        if !children_pushed {
            stack.push((t.clone(), true));
            stack.extend(t.cs.iter().map(|c| (c.clone(), false)));
            continue;
        }

        let mut c_get = |x: &Term| -> Term {
            cache
                .get(&x.to_weak())
                .and_then(|x| x.to_hconsed())
                .expect("postorder cache")
        };

        if ignore.contains(&t.op) {
            let new_t = term(t.op.clone(), t.cs.iter().map(|c| c_get(c)).collect());
            cache.put(t.to_weak(), new_t.to_weak());
            continue;
        }

        let mut get = |i: usize| c_get(&t.cs[i]);
        let new_t_opt = match &t.op {
            Op::Not => get(0).as_bool_opt().and_then(|c| cbool(!c)),
            Op::Implies => match get(0).as_bool_opt() {
                Some(true) => Some(get(1)),
                Some(false) => cbool(true),
                None => match get(1).as_bool_opt() {
                    Some(true) => cbool(true),
                    Some(false) => Some(term![NOT; get(0)]),
                    None => None,
                },
            },
            Op::BvBit(i) => match get(0).as_bv_opt() {
                Some(bv) => cbool(bv.bit(*i)),
                _ => None,
            },
            Op::BoolNaryOp(o) => Some(o.clone().flatten(t.cs.iter().map(|c| c_get(c)))),
            Op::Eq => {
                let c0 = get(0);
                let c1 = get(1);
                match (c0.as_value_opt(), c1.as_value_opt()) {
                    (Some(Value::BitVector(b0)), Some(Value::BitVector(b1))) => cbool(*b0 == *b1),
                    (Some(Value::F32(b0)), Some(Value::F32(b1))) => cbool(*b0 == *b1),
                    (Some(Value::F64(b0)), Some(Value::F64(b1))) => cbool(*b0 == *b1),
                    (Some(Value::Int(b0)), Some(Value::Int(b1))) => cbool(*b0 == *b1),
                    (Some(Value::Field(b0)), Some(Value::Field(b1))) => cbool(*b0 == *b1),
                    (Some(Value::Bool(b0)), Some(Value::Bool(b1))) => cbool(*b0 == *b1),
                    (Some(Value::Tuple(t0)), Some(Value::Tuple(t1))) => cbool(*t0 == *t1),
                    (Some(Value::Array(a0)), Some(Value::Array(a1))) => {
                        cbool(a0.size == a1.size && a0.map == a1.map)
                    }
                    _ => None,
                }
            }
            Op::PfToBv(w) => {
                let child = get(0);
                child
                    .as_pf_opt()
                    .map(|c| bv_lit(c.i() % (Integer::from(1) << *w as u32), *w))
            }
            Op::BvBinOp(o) => {
                let c0 = get(0);
                let c1 = get(1);
                use BvBinOp::*;
                match (o, c0.as_bv_opt(), c1.as_bv_opt()) {
                    (Sub, Some(a), Some(b)) => cbv(a.clone() - b.clone()),
                    (Sub, _, Some(b)) if b.uint() == &Integer::from(0) => Some(c0),
                    (Udiv, _, Some(b)) if b.uint() == &Integer::from(0) => Some(bv_lit(
                        (Integer::from(1) << b.width() as u32) - 1,
                        b.width(),
                    )),
                    (Udiv, Some(a), Some(b)) => cbv(a.clone() / b),
                    (Udiv, _, Some(b)) if b.uint() == &Integer::from(1) => Some(c0),
                    (Udiv, _, Some(b)) if b.uint() == &Integer::from(-1) => {
                        Some(term![Op::BvUnOp(BvUnOp::Neg); c0])
                    }
                    // TODO: Udiv by power of two?
                    (Urem, Some(a), Some(b)) => cbv(a.clone() % b),
                    // TODO: Urem by power of two?
                    (Shl, Some(a), Some(b)) => cbv(a.clone() << b),
                    (Shl, _, Some(b)) => {
                        assert!(b.uint() < &Integer::from(b.width()));
                        let n = b.uint().to_usize().unwrap();
                        Some(term![BV_CONCAT;
                          term![Op::BvExtract(b.width()-n-1, 0); c0],
                          leaf_term(Op::Const(Value::BitVector(BitVector::zeros(n))))
                        ])
                    }
                    (Ashr, Some(a), Some(b)) => cbv(a.clone().ashr(b)),
                    (Ashr, _, Some(b)) => {
                        assert!(b.uint() < &Integer::from(b.width()));
                        let n = b.uint().to_usize().unwrap();
                        Some(term![Op::BvSext(n);
                                   term![Op::BvExtract(b.width()-1, n); c0]])
                    }
                    (Lshr, Some(a), Some(b)) => cbv(a.clone().lshr(b)),
                    (Lshr, _, Some(b)) => {
                        assert!(b.uint() < &Integer::from(b.width()));
                        let n = b.uint().to_usize().unwrap();
                        Some(term![Op::BvUext(n);
                                   term![Op::BvExtract(b.width()-1, n); c0]])
                    }
                    _ => None,
                }
            }
            Op::BvNaryOp(o) => Some(o.clone().flatten(t.cs.iter().map(|c| c_get(c)))),
            Op::BvBinPred(p) => {
                if let (Some(a), Some(b)) = (get(0).as_bv_opt(), get(1).as_bv_opt()) {
                    Some(leaf_term(Op::Const(Value::Bool(match p {
                        BvBinPred::Uge => a.uint() >= b.uint(),
                        BvBinPred::Ugt => a.uint() > b.uint(),
                        BvBinPred::Ule => a.uint() <= b.uint(),
                        BvBinPred::Ult => a.uint() < b.uint(),
                        BvBinPred::Sge => a.as_sint() >= b.as_sint(),
                        BvBinPred::Sgt => a.as_sint() > b.as_sint(),
                        BvBinPred::Sle => a.as_sint() <= b.as_sint(),
                        BvBinPred::Slt => a.as_sint() < b.as_sint(),
                    }))))
                } else {
                    None
                }
            }
            Op::BvUnOp(o) => get(0).as_bv_opt().map(|bv| {
                leaf_term(Op::Const(Value::BitVector(match o {
                    BvUnOp::Not => !bv.clone(),
                    BvUnOp::Neg => -bv.clone(),
                })))
            }),
            Op::Ite => {
                let c = get(0);
                let t = get(1);
                let f = get(2);
                match c.as_bool_opt() {
                    Some(true) => Some(t),
                    Some(false) => Some(f),
                    None => match t.as_bool_opt() {
                        Some(true) => Some(fold_cache(&term![OR; c, f], cache, ignore)),
                        Some(false) => Some(fold_cache(&term![AND; neg_bool(c), f], cache, ignore)),
                        _ => match f.as_bool_opt() {
                            Some(true) => {
                                Some(fold_cache(&term![OR; neg_bool(c), t], cache, ignore))
                            }
                            Some(false) => Some(fold_cache(&term![AND; c, t], cache, ignore)),
                            _ => None,
                        },
                    },
                }
            }
            Op::PfNaryOp(o) => Some(o.clone().flatten(t.cs.iter().map(|c| c_get(c)))),
            Op::PfUnOp(o) => get(0).as_pf_opt().map(|pf| {
                leaf_term(Op::Const(Value::Field(match o {
                    PfUnOp::Recip => pf.clone().recip(),
                    PfUnOp::Neg => -pf.clone(),
                })))
            }),
            Op::UbvToPf(fty) => get(0)
                .as_bv_opt()
                .map(|bv| leaf_term(Op::Const(Value::Field(fty.new_v(bv.uint()))))),
            Op::Store => {
                match (
                    get(0).as_array_opt(),
                    get(1).as_value_opt(),
                    get(2).as_value_opt(),
                ) {
                    (Some(arr), Some(idx), Some(val)) => {
                        let new_arr = arr.clone().store(idx.clone(), val.clone());
                        Some(leaf_term(Op::Const(Value::Array(new_arr))))
                    }
                    _ => None,
                }
            }
            Op::Select => match (get(0).as_array_opt(), get(1).as_value_opt()) {
                (Some(arr), Some(idx)) => Some(leaf_term(Op::Const(arr.select(idx)))),
                _ => None,
            },
            Op::Tuple => {
                t.cs.iter()
                    .map(|c| c_get(c).as_value_opt().cloned())
                    .collect::<Option<_>>()
                    .map(|v| leaf_term(Op::Const(Value::Tuple(v))))
            }
            Op::Field(n) => get(0)
                .as_tuple_opt()
                .map(|t| leaf_term(Op::Const(t[*n].clone()))),
            Op::Update(n) => match (get(0).as_tuple_opt(), get(1).as_value_opt()) {
                (Some(t), Some(v)) => {
                    let mut new_vec = Vec::from(t).into_boxed_slice();
                    assert_eq!(new_vec[*n].sort(), v.sort());
                    new_vec[*n] = v.clone();
                    Some(leaf_term(Op::Const(Value::Tuple(new_vec))))
                }
                _ => None,
            },
            Op::BvConcat => {
                t.cs.iter()
                    .map(|c| c_get(c).as_bv_opt().cloned())
                    .collect::<Option<Vec<_>>>()
                    .and_then(|v| v.into_iter().reduce(BitVector::concat))
                    .map(|bv| leaf_term(Op::Const(Value::BitVector(bv))))
            }
            Op::BoolToBv => get(0).as_bool_opt().map(|b| {
                leaf_term(Op::Const(Value::BitVector(BitVector::new(
                    Integer::from(b),
                    1,
                ))))
            }),
            Op::BvUext(w) => get(0).as_bv_opt().map(|b| {
                leaf_term(Op::Const(Value::BitVector(BitVector::new(
                    b.uint().clone(),
                    b.width() + w,
                ))))
            }),
            _ => None,
        };
        let new_t = {
            let mut cc_get = |x: &Term| -> Term {
                cache
                    .get(&x.to_weak())
                    .and_then(|x| x.to_hconsed())
                    .expect("postorder cache")
            };
            new_t_opt
                .unwrap_or_else(|| term(t.op.clone(), t.cs.iter().map(|c| cc_get(c)).collect()))
        };
        cache.put(t.to_weak(), new_t.to_weak());
    }
    cache
        .get(&node.to_weak())
        .and_then(|x| x.to_hconsed())
        .expect("postorder cache")
}

fn neg_bool(t: Term) -> Term {
    match t.op {
        NOT => t.cs[0].clone(),
        _ => term![NOT; t],
    }
}

trait NaryFlat<T: Clone>: Sized {
    fn as_const(t: Term) -> Result<T, Term>;
    fn combine(self, children: Vec<Term>, consts: Vec<T>) -> Term;
    fn flatten<I: IntoIterator<Item = Term>>(self, children: I) -> Term {
        let mut real_children = Vec::new();
        let mut consts = Vec::new();
        for c in children {
            match Self::as_const(c) {
                Ok(t) => consts.push(t),
                Err(t) => real_children.push(t),
            }
        }
        self.combine(real_children, consts)
    }
}

impl NaryFlat<bool> for BoolNaryOp {
    fn as_const(t: Term) -> Result<bool, Term> {
        match t.op {
            Op::Const(Value::Bool(b)) => Ok(b),
            _ => Err(t),
        }
    }
    fn combine(self, children: Vec<Term>, consts: Vec<bool>) -> Term {
        match self {
            BoolNaryOp::Or => {
                if consts.iter().any(|b| *b) {
                    leaf_term(Op::Const(Value::Bool(true)))
                } else if children.is_empty() {
                    leaf_term(Op::Const(Value::Bool(false)))
                } else {
                    safe_nary(OR, children)
                }
            }
            BoolNaryOp::And => {
                if consts.iter().any(|b| !*b) {
                    leaf_term(Op::Const(Value::Bool(false)))
                } else if children.is_empty() {
                    leaf_term(Op::Const(Value::Bool(true)))
                } else {
                    safe_nary(AND, children)
                }
            }
            BoolNaryOp::Xor => {
                let odd_trues = consts.into_iter().filter(|b| *b).count() % 2 == 1;
                if children.is_empty() {
                    leaf_term(Op::Const(Value::Bool(odd_trues)))
                } else {
                    let t = safe_nary(XOR, children);
                    if odd_trues {
                        term![NOT; t]
                    } else {
                        t
                    }
                }
            }
        }
    }
}

impl NaryFlat<BitVector> for BvNaryOp {
    fn as_const(t: Term) -> Result<BitVector, Term> {
        match &t.op {
            Op::Const(Value::BitVector(b)) => Ok(b.clone()),
            _ => Err(t),
        }
    }
    fn combine(self, mut children: Vec<Term>, mut consts: Vec<BitVector>) -> Term {
        match self {
            BvNaryOp::Or => {
                if let Some(c) = consts.pop() {
                    let c = consts.into_iter().fold(c, std::ops::BitOr::bitor);
                    if children.is_empty() {
                        leaf_term(Op::Const(Value::BitVector(c)))
                    } else if c.uint() == &Integer::from(0) {
                        safe_nary(BV_OR, children)
                    } else {
                        safe_nary(
                            BV_CONCAT,
                            (0..c.width())
                                .map(|i| {
                                    term![Op::BoolToBv; if c.bit(i) {
                                        leaf_term(Op::Const(Value::Bool(true)))
                                    } else {
                                        safe_nary(
                                            OR,
                                            children
                                                .iter()
                                                .cloned()
                                                .map(|t| term![Op::BvBit(i); t])
                                                .collect(),
                                        )
                                    }]
                                })
                                .rev()
                                .collect(),
                        )
                    }
                } else {
                    safe_nary(BV_OR, children)
                }
            }
            BvNaryOp::And => {
                if let Some(c) = consts.pop() {
                    let c = consts.into_iter().fold(c, std::ops::BitAnd::bitand);
                    if children.is_empty() {
                        leaf_term(Op::Const(Value::BitVector(c)))
                    } else {
                        safe_nary(
                            BV_CONCAT,
                            (0..c.width())
                                .map(|i| {
                                    term![Op::BoolToBv; if c.bit(i) {
                                        safe_nary(
                                            AND,
                                            children
                                                .iter()
                                                .cloned()
                                                .map(|t| term![Op::BvBit(i); t])
                                                .collect(),
                                        )
                                    } else {
                                        leaf_term(Op::Const(Value::Bool(false)))
                                    }]
                                })
                                .rev()
                                .collect(),
                        )
                    }
                } else {
                    safe_nary(BV_AND, children)
                }
            }
            BvNaryOp::Xor => {
                if let Some(c) = consts.pop() {
                    let c = consts.into_iter().fold(c, std::ops::BitXor::bitxor);
                    if children.is_empty() {
                        leaf_term(Op::Const(Value::BitVector(c)))
                    } else {
                        safe_nary(
                            BV_CONCAT,
                            (0..c.width())
                                .map(|i| {
                                    let t = safe_nary(
                                        XOR,
                                        children
                                            .iter()
                                            .cloned()
                                            .map(|t| term![Op::BvBit(i); t])
                                            .collect(),
                                    );
                                    term![Op::BoolToBv; if c.bit(i) {
                                        term![NOT; t]
                                    } else {
                                        t
                                    }]
                                })
                                .rev()
                                .collect(),
                        )
                    }
                } else {
                    safe_nary(BV_XOR, children)
                }
            }
            BvNaryOp::Add => {
                if let Some(c) = consts.pop() {
                    let c = consts.into_iter().fold(c, std::ops::Add::add);
                    if c.uint() != &Integer::from(0) || children.is_empty() {
                        children.push(leaf_term(Op::Const(Value::BitVector(c))));
                    }
                }
                safe_nary(BV_ADD, children)
            }
            BvNaryOp::Mul => {
                if let Some(c) = consts.pop() {
                    let c = consts.into_iter().fold(c, std::ops::Mul::mul);
                    if c.uint() == &Integer::from(0) {
                        leaf_term(Op::Const(Value::BitVector(c)))
                    } else {
                        if c.uint() != &Integer::from(1) || children.is_empty() {
                            children.push(leaf_term(Op::Const(Value::BitVector(c))));
                        }
                        safe_nary(BV_MUL, children)
                    }
                } else {
                    safe_nary(BV_MUL, children)
                }
            }
        }
    }
}

impl NaryFlat<FieldV> for PfNaryOp {
    fn as_const(t: Term) -> Result<FieldV, Term> {
        match &t.op {
            Op::Const(Value::Field(b)) => Ok(b.clone()),
            _ => Err(t),
        }
    }
    fn combine(self, mut children: Vec<Term>, mut consts: Vec<FieldV>) -> Term {
        match self {
            PfNaryOp::Add => {
                if let Some(c) = consts.pop() {
                    let c = consts.into_iter().fold(c, std::ops::Add::add);
                    if !c.is_zero() || children.is_empty() {
                        children.push(leaf_term(Op::Const(Value::Field(c))));
                    }
                }
                safe_nary(PF_ADD, children)
            }
            PfNaryOp::Mul => {
                if let Some(c) = consts.pop() {
                    let c = consts.into_iter().fold(c, std::ops::Mul::mul);
                    if c.is_zero() || children.is_empty() {
                        leaf_term(Op::Const(Value::Field(c)))
                    } else {
                        if !c.is_one() {
                            children.push(leaf_term(Op::Const(Value::Field(c))));
                        }
                        safe_nary(PF_MUL, children)
                    }
                } else {
                    safe_nary(PF_MUL, children)
                }
            }
        }
    }
}

#[cfg(test)]
mod test {
    use super::*;
    use crate::ir::term::dist::test::*;
    use quickcheck_macros::quickcheck;

    fn v_bv(n: &str, w: usize) -> Term {
        leaf_term(Op::Var(n.to_owned(), Sort::BitVector(w)))
    }

    fn bool(b: bool) -> Term {
        leaf_term(Op::Const(Value::Bool(b)))
    }

    #[quickcheck]
    fn semantics_random(ArbitraryTermEnv(t, vs): ArbitraryTermEnv) {
        let tt = fold(&t, &[]);
        let orig = eval(&t, &vs);
        let new = eval(&tt, &vs);
        assert!(orig == new, "{} ({}) vs {} ({})", t, orig, tt, new);
    }

    #[test]
    fn b_xor() {
        assert_eq!(fold(&term![XOR; bool(false), bool(true)], &[]), bool(true),);
    }

    #[test]
    fn b_or() {
        assert_eq!(fold(&term![OR; bool(false), bool(true)], &[]), bool(true),);
    }

    #[test]
    fn b_and() {
        assert_eq!(fold(&term![AND; bool(false), bool(true)], &[]), bool(false),);
    }

    #[test]
    fn shl() {
        assert_eq!(
            fold(&term![BV_SHL; v_bv("a", 8), bv_lit(2, 8)], &[]),
            term![BV_CONCAT; term![Op::BvExtract(5, 0); v_bv("a", 8)], bv_lit(0, 2)],
        );
    }

    #[test]
    fn ashr() {
        assert_eq!(
            fold(&term![BV_ASHR; v_bv("a", 8), bv_lit(2, 8)], &[]),
            term![Op::BvSext(2); term![Op::BvExtract(7, 2); v_bv("a", 8)]],
        );
    }

    #[test]
    fn lshr() {
        assert_eq!(
            fold(&term![BV_LSHR; v_bv("a", 8), bv_lit(2, 8)], &[]),
            term![Op::BvUext(2); term![Op::BvExtract(7, 2); v_bv("a", 8)]],
        );
    }
}

fn safe_nary(op: Op, mut children: Vec<Term>) -> Term {
    match children.len() {
        0 => panic!("Empty {}", op),
        1 => children.pop().unwrap(),
        _ => term(op, children),
    }
}<|MERGE_RESOLUTION|>--- conflicted
+++ resolved
@@ -38,14 +38,9 @@
 }
 
 /// Fold away operators over constants.
-<<<<<<< HEAD
 pub fn fold(node: &Term, ignore: &[Op]) -> Term {
-=======
-pub fn fold(node: &Term) -> Term {
     // lock the collector before locking FOLDS (and, inside fold_cache, TERMS)
     let _lock = super::super::term::COLLECT.read().unwrap();
-
->>>>>>> 028f747f
     let mut cache_handle = FOLDS.write().unwrap();
     let cache = cache_handle.deref_mut();
 
