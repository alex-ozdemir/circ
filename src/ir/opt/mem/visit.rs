--- conflicted
+++ resolved
@@ -1,6 +1,4 @@
 use crate::ir::term::*;
-
-use log::debug;
 
 /// A visitor for traversing terms, and visiting the array-related parts.
 ///
@@ -82,25 +80,14 @@
                     },
                 }
             };
-<<<<<<< HEAD
             // replace children of in cache
             let mut new_cs : Vec<Term> = Vec::new();
             for x in t.cs.iter() {
                 new_cs.push(cache.get(&x).unwrap_or_else(|| x).clone());
             }
-            let new_t = term(t.op.clone(), new_cs);                        
+            let new_t = term(t.op.clone(), new_cs);
 
             cache.insert(t.clone(), new_t_opt.unwrap_or_else(|| new_t.clone()));
-=======
-            let new_t = new_t_opt.unwrap_or_else(|| {
-                term(
-                    t.op.clone(),
-                    t.cs.iter().map(|c| c_get(c).clone()).collect(),
-                )
-            });
-            debug!("rebuild: {}", new_t);
-            cache.insert(t.clone(), new_t);
->>>>>>> 4ffa05fc
         }
         cache.remove(node).unwrap()
     }
