--- conflicted
+++ resolved
@@ -73,30 +73,6 @@
     }
 }
 
-<<<<<<< HEAD
-impl MemVisitor for NonOblivComputer {
-    fn visit_eq(&mut self, _orig: &Term, a: &Term, b: &Term) -> Option<Term> {
-        self.bi_implicate(a, b);
-        None
-    }
-    fn visit_ite(&mut self, orig: &Term, _c: &Term, t: &Term, f: &Term) {
-        self.bi_implicate(orig, t);
-        self.bi_implicate(t, f);
-        self.bi_implicate(orig, f);
-    }
-    fn visit_store(&mut self, orig: &Term, a: &Term, k: &Term, _v: &Term) {
-        if let Op::Const(_) = k.op {
-            self.bi_implicate(orig, a);
-        } else {
-            self.mark(a);
-            self.mark(orig);
-        }
-    }
-    fn visit_select(&mut self, _orig: &Term, a: &Term, k: &Term) -> Option<Term> {        
-        if let Op::Const(_) = k.op {
-        } else {
-            self.mark(a);
-=======
 impl ProgressAnalysisPass for NonOblivComputer {
     fn visit(&mut self, term: &Term) -> bool {
         match &term.op {
@@ -155,7 +131,6 @@
                 panic!("Tuple in obliv")
             }
             _ => false,
->>>>>>> 11242a68
         }
     }
 }
@@ -170,34 +145,6 @@
         !self.not_obliv.contains(a)
     }
 }
-<<<<<<< HEAD
-
-impl MemVisitor for Replacer {
-    fn visit_const_array(&mut self, orig: &Term, _key_sort: &Sort, val: &Term, size: usize) {
-        if self.should_replace(orig) {
-            debug!("Will replace constant: {}", orig);
-            self.sequences
-                .insert(orig.clone(), repeat(val).cloned().take(size).collect());
-        }
-    }
-    fn visit_eq(&mut self, orig: &Term, _a: &Term, _b: &Term) -> Option<Term> {
-        if let Some(a_seq) = self.sequences.get(&orig.cs[0]) {
-            // println!("visit eq: {}", orig);
-            // println!("cs: {:#?}", orig.cs);
-            // println!("cs[0]: {:#?}", orig.cs[0]);
-            // println!("cs[1]: {:#?}", orig.cs[1]);
-            // println!("sequences: {:#?}", self.sequences);
-            let b_seq = self.sequences.get(&orig.cs[1]).expect("inconsistent eq");
-            let eqs: Vec<Term> = a_seq
-                .iter()
-                .zip(b_seq.iter())
-                .map(|(a, b)| term![Op::Eq; a.clone(), b.clone()])
-                .collect();
-            Some(term(Op::BoolNaryOp(BoolNaryOp::And), eqs))
-        } else {
-            None
-        }
-=======
 fn arr_val_to_tup(v: &Value) -> Value {
     match v {
         Value::Array(Array {
@@ -210,7 +157,6 @@
             vec
         }),
         v => v.clone(),
->>>>>>> 11242a68
     }
 }
 
@@ -226,19 +172,6 @@
         Sort::Array(_key, value, size) => Sort::Tuple(vec![arr_sort_to_tup(value); *size]),
         v => v.clone(),
     }
-<<<<<<< HEAD
-    fn visit_select(&mut self, orig: &Term, _a: &Term, k: &Term) -> Option<Term> {  
-        if let Some(a_seq) = self.sequences.get(&orig.cs[0]) {
-            debug!("Will replace select: {}", orig);
-            let k_const = as_uint_constant(k)
-                .expect("not obliv!")
-                .to_usize()
-                .expect("oversize index");
-            if k_const < a_seq.len() {
-                Some(a_seq[k_const].clone())
-            } else {
-                panic!("Oversize index: {}", k_const)
-=======
 }
 
 #[track_caller]
@@ -278,7 +211,6 @@
                 } else {
                     None
                 }
->>>>>>> 11242a68
             }
             Op::Select => {
                 if self.should_replace(&orig.cs[0]) {
