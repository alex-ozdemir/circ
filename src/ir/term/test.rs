--- conflicted
+++ resolved
@@ -16,7 +16,6 @@
 }
 
 #[test]
-<<<<<<< HEAD
 fn bv2pf() {
     assert_eq!(
         leaf_term(Op::Const(eval(
@@ -39,7 +38,10 @@
         text::parse_term(
             b" #b0001 "
         )
-=======
+    );
+}
+
+#[test]
 fn map_test_bool_key() {
     let a1 = make_array(Sort::Bool, Sort::Bool, vec![bool(true), bool(true)]);
     let a2 = make_array(Sort::Bool, Sort::Bool, vec![bool(true), bool(false)]);
@@ -50,6 +52,7 @@
         eval(&expected, &FxHashMap::default())
     );
 }
+
 #[test]
 fn map_test_bv_key() {
     let a1 = make_array(
@@ -103,7 +106,6 @@
     assert_eq!(
         eval(&actual_add, &FxHashMap::default()),
         eval(&expected_add, &FxHashMap::default())
->>>>>>> 4b01634d
     );
 }
 
