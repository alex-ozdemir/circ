--- conflicted
+++ resolved
@@ -141,13 +141,8 @@
     /// Map (operation)
     Map(Box<Op>),
 
-<<<<<<< HEAD
     /// Call a function (name, argument names, argument sorts, return sorts)
     Call(String, Vec<String>, Vec<Sort>, Sort),
-=======
-    /// Call a function (name, argument sorts, return sort)
-    Call(String, Vec<Sort>, Sort),
->>>>>>> f88379f9
 }
 
 /// Boolean AND
@@ -259,11 +254,7 @@
             Op::Field(_) => Some(1),
             Op::Update(_) => Some(2),
             Op::Map(op) => op.arity(),
-<<<<<<< HEAD
             Op::Call(_, _, args, _) => Some(args.len()),
-=======
-            Op::Call(_, args, _) => Some(args.len()),
->>>>>>> f88379f9
         }
     }
 }
@@ -307,11 +298,7 @@
             Op::Field(i) => write!(f, "(field {})", i),
             Op::Update(i) => write!(f, "(update {})", i),
             Op::Map(op) => write!(f, "(map({}))", op),
-<<<<<<< HEAD
             Op::Call(name, _, _, _) => write!(f, "fn:{}", name),
-=======
-            Op::Call(name, _, _) => write!(f, "fn:{}", name),
->>>>>>> f88379f9
         }
     }
 }
